// !$*UTF8*$!
{
	archiveVersion = 1;
	classes = {
	};
	objectVersion = 48;
	objects = {

/* Begin PBXAggregateTarget section */
		432CF87720D8B8380066B889 /* Cartfile */ = {
			isa = PBXAggregateTarget;
			buildConfigurationList = 432CF87820D8B8380066B889 /* Build configuration list for PBXAggregateTarget "Cartfile" */;
			buildPhases = (
				432CF88220D8BCD90066B889 /* Homebrew & Carthage Setup */,
				432CF87B20D8B8490066B889 /* Build Carthage Dependencies */,
			);
			dependencies = (
			);
			name = Cartfile;
			productName = Cartfile;
		};
/* End PBXAggregateTarget section */

/* Begin PBXBuildFile section */
		43027F0F1DFE0EC900C51989 /* HKUnit.swift in Sources */ = {isa = PBXBuildFile; fileRef = 4F526D5E1DF2459000A04910 /* HKUnit.swift */; };
		4302F4E11D4E9C8900F0FCAF /* TextFieldTableViewController.swift in Sources */ = {isa = PBXBuildFile; fileRef = 4302F4E01D4E9C8900F0FCAF /* TextFieldTableViewController.swift */; };
		4302F4E31D4EA54200F0FCAF /* InsulinDeliveryTableViewController.swift in Sources */ = {isa = PBXBuildFile; fileRef = 4302F4E21D4EA54200F0FCAF /* InsulinDeliveryTableViewController.swift */; };
		430B29932041F5B300BA9F93 /* UserDefaults+Loop.swift in Sources */ = {isa = PBXBuildFile; fileRef = 430B29922041F5B200BA9F93 /* UserDefaults+Loop.swift */; };
		430B29952041F5CB00BA9F93 /* LoopSettings+Loop.swift in Sources */ = {isa = PBXBuildFile; fileRef = 430B29942041F5CB00BA9F93 /* LoopSettings+Loop.swift */; };
		430D85891F44037000AF2D4F /* HUDViewTableViewCell.swift in Sources */ = {isa = PBXBuildFile; fileRef = 430D85881F44037000AF2D4F /* HUDViewTableViewCell.swift */; };
		4311FB9B1F37FE1B00D4C0A7 /* TitleSubtitleTextFieldTableViewCell.swift in Sources */ = {isa = PBXBuildFile; fileRef = 4311FB9A1F37FE1B00D4C0A7 /* TitleSubtitleTextFieldTableViewCell.swift */; };
		4315D2871CA5CC3B00589052 /* CarbEntryEditTableViewController.swift in Sources */ = {isa = PBXBuildFile; fileRef = 4315D2861CA5CC3B00589052 /* CarbEntryEditTableViewController.swift */; };
		4315D28A1CA5F45E00589052 /* DiagnosticLogger+LoopKit.swift in Sources */ = {isa = PBXBuildFile; fileRef = 4315D2891CA5F45E00589052 /* DiagnosticLogger+LoopKit.swift */; };
		431A8C401EC6E8AB00823B9C /* CircleMaskView.swift in Sources */ = {isa = PBXBuildFile; fileRef = 431A8C3F1EC6E8AB00823B9C /* CircleMaskView.swift */; };
		431EA87021EB29120076EC1A /* ExponentialInsulinModelPreset.swift in Sources */ = {isa = PBXBuildFile; fileRef = 435CB6241F37ABFC00C320C7 /* ExponentialInsulinModelPreset.swift */; };
		431EA87121EB29120076EC1A /* ExponentialInsulinModelPreset.swift in Sources */ = {isa = PBXBuildFile; fileRef = 435CB6241F37ABFC00C320C7 /* ExponentialInsulinModelPreset.swift */; };
		431EA87221EB29150076EC1A /* InsulinModelSettings.swift in Sources */ = {isa = PBXBuildFile; fileRef = 435CB6281F37B01300C320C7 /* InsulinModelSettings.swift */; };
		431EA87321EB29160076EC1A /* InsulinModelSettings.swift in Sources */ = {isa = PBXBuildFile; fileRef = 435CB6281F37B01300C320C7 /* InsulinModelSettings.swift */; };
		431EA87421EB291A0076EC1A /* WalshInsulinModel.swift in Sources */ = {isa = PBXBuildFile; fileRef = 435CB6261F37AE5600C320C7 /* WalshInsulinModel.swift */; };
		431EA87521EB291B0076EC1A /* WalshInsulinModel.swift in Sources */ = {isa = PBXBuildFile; fileRef = 435CB6261F37AE5600C320C7 /* WalshInsulinModel.swift */; };
		4326BA641F3A44D9007CCAD4 /* ChartLineModel.swift in Sources */ = {isa = PBXBuildFile; fileRef = 4326BA631F3A44D9007CCAD4 /* ChartLineModel.swift */; };
		4328E01A1CFBE1DA00E199AA /* ActionHUDController.swift in Sources */ = {isa = PBXBuildFile; fileRef = 4328E0151CFBE1DA00E199AA /* ActionHUDController.swift */; };
		4328E01B1CFBE1DA00E199AA /* BolusInterfaceController.swift in Sources */ = {isa = PBXBuildFile; fileRef = 4328E0161CFBE1DA00E199AA /* BolusInterfaceController.swift */; };
		4328E01E1CFBE25F00E199AA /* AddCarbsInterfaceController.swift in Sources */ = {isa = PBXBuildFile; fileRef = 4328E01D1CFBE25F00E199AA /* AddCarbsInterfaceController.swift */; };
		4328E0281CFBE2C500E199AA /* CLKComplicationTemplate.swift in Sources */ = {isa = PBXBuildFile; fileRef = 4328E0221CFBE2C500E199AA /* CLKComplicationTemplate.swift */; };
		4328E02A1CFBE2C500E199AA /* UIColor.swift in Sources */ = {isa = PBXBuildFile; fileRef = 4328E0241CFBE2C500E199AA /* UIColor.swift */; };
		4328E02B1CFBE2C500E199AA /* WKAlertAction.swift in Sources */ = {isa = PBXBuildFile; fileRef = 4328E0251CFBE2C500E199AA /* WKAlertAction.swift */; };
		4328E02F1CFBF81800E199AA /* WKInterfaceImage.swift in Sources */ = {isa = PBXBuildFile; fileRef = 4328E02E1CFBF81800E199AA /* WKInterfaceImage.swift */; };
		4328E0331CFC091100E199AA /* WatchContext+LoopKit.swift in Sources */ = {isa = PBXBuildFile; fileRef = 4328E0311CFC068900E199AA /* WatchContext+LoopKit.swift */; };
		4328E0351CFC0AE100E199AA /* WatchDataManager.swift in Sources */ = {isa = PBXBuildFile; fileRef = 4328E0341CFC0AE100E199AA /* WatchDataManager.swift */; };
		432CF87520D8AC950066B889 /* NSUserDefaults+WatchApp.swift in Sources */ = {isa = PBXBuildFile; fileRef = 4328E0231CFBE2C500E199AA /* NSUserDefaults+WatchApp.swift */; };
		432E73CB1D24B3D6009AD15D /* RemoteDataManager.swift in Sources */ = {isa = PBXBuildFile; fileRef = 432E73CA1D24B3D6009AD15D /* RemoteDataManager.swift */; };
		433EA4C41D9F71C800CD78FB /* CommandResponseViewController.swift in Sources */ = {isa = PBXBuildFile; fileRef = 433EA4C31D9F71C800CD78FB /* CommandResponseViewController.swift */; };
		4341F4EB1EDB92AC001C936B /* LogglyService.swift in Sources */ = {isa = PBXBuildFile; fileRef = 4341F4EA1EDB92AC001C936B /* LogglyService.swift */; };
		43441A9C1EDB34810087958C /* StatusExtensionContext+LoopKit.swift in Sources */ = {isa = PBXBuildFile; fileRef = 43441A9B1EDB34810087958C /* StatusExtensionContext+LoopKit.swift */; };
		4344628220A7A37F00C4BE6F /* CoreBluetooth.framework in Frameworks */ = {isa = PBXBuildFile; fileRef = 4344628120A7A37E00C4BE6F /* CoreBluetooth.framework */; };
		4344628520A7A3BE00C4BE6F /* LoopKit.framework in Frameworks */ = {isa = PBXBuildFile; fileRef = 4344628320A7A3BE00C4BE6F /* LoopKit.framework */; };
		4344628620A7A3BE00C4BE6F /* CGMBLEKit.framework in Frameworks */ = {isa = PBXBuildFile; fileRef = 4344628420A7A3BE00C4BE6F /* CGMBLEKit.framework */; };
		4344628E20A7ADD100C4BE6F /* UserDefaults+CGM.swift in Sources */ = {isa = PBXBuildFile; fileRef = 4344628D20A7ADD100C4BE6F /* UserDefaults+CGM.swift */; };
		4344628F20A7ADD500C4BE6F /* UserDefaults+CGM.swift in Sources */ = {isa = PBXBuildFile; fileRef = 4344628D20A7ADD100C4BE6F /* UserDefaults+CGM.swift */; };
		4344629220A7C19800C4BE6F /* ButtonGroup.swift in Sources */ = {isa = PBXBuildFile; fileRef = 4344629120A7C19800C4BE6F /* ButtonGroup.swift */; };
		4344629820A8B2D700C4BE6F /* OSLog.swift in Sources */ = {isa = PBXBuildFile; fileRef = 4374B5EE209D84BE00D17AA8 /* OSLog.swift */; };
		4345E3F421F036FC009E00E5 /* Result.swift in Sources */ = {isa = PBXBuildFile; fileRef = 43D848AF1E7DCBE100DADCBC /* Result.swift */; };
		4345E3F521F036FC009E00E5 /* Result.swift in Sources */ = {isa = PBXBuildFile; fileRef = 43D848AF1E7DCBE100DADCBC /* Result.swift */; };
		4345E3F821F03D2A009E00E5 /* DatesAndNumberCell.swift in Sources */ = {isa = PBXBuildFile; fileRef = 4345E3F721F03D2A009E00E5 /* DatesAndNumberCell.swift */; };
		4345E3FA21F0473B009E00E5 /* TextCell.swift in Sources */ = {isa = PBXBuildFile; fileRef = 4345E3F921F0473B009E00E5 /* TextCell.swift */; };
		4345E3FB21F04911009E00E5 /* UIColor+HIG.swift in Sources */ = {isa = PBXBuildFile; fileRef = 43BFF0C31E4659E700FF19A9 /* UIColor+HIG.swift */; };
		4345E3FC21F04911009E00E5 /* UIColor+HIG.swift in Sources */ = {isa = PBXBuildFile; fileRef = 43BFF0C31E4659E700FF19A9 /* UIColor+HIG.swift */; };
		4345E3FE21F04A50009E00E5 /* DateIntervalFormatter.swift in Sources */ = {isa = PBXBuildFile; fileRef = 4345E3FD21F04A50009E00E5 /* DateIntervalFormatter.swift */; };
		4345E3FF21F051C6009E00E5 /* LoopCore.framework in Frameworks */ = {isa = PBXBuildFile; fileRef = 43D9FFCF21EAE05D00AF44BF /* LoopCore.framework */; };
		4345E40021F051DD009E00E5 /* LoopCore.framework in CopyFiles */ = {isa = PBXBuildFile; fileRef = 43D9FFCF21EAE05D00AF44BF /* LoopCore.framework */; settings = {ATTRIBUTES = (CodeSignOnCopy, RemoveHeadersOnCopy, ); }; };
		4345E40121F67300009E00E5 /* CarbEntryUserInfo.swift in Sources */ = {isa = PBXBuildFile; fileRef = 43DE92581C5479E4001FFDE1 /* CarbEntryUserInfo.swift */; };
		4345E40221F67300009E00E5 /* CarbEntryUserInfo.swift in Sources */ = {isa = PBXBuildFile; fileRef = 43DE92581C5479E4001FFDE1 /* CarbEntryUserInfo.swift */; };
		4345E40421F68AD9009E00E5 /* TextRowController.swift in Sources */ = {isa = PBXBuildFile; fileRef = 4345E40321F68AD9009E00E5 /* TextRowController.swift */; };
		4345E40621F68E18009E00E5 /* CarbEntryListController.swift in Sources */ = {isa = PBXBuildFile; fileRef = 4345E40521F68E18009E00E5 /* CarbEntryListController.swift */; };
		4346D1E71C77F5FE00ABAFE3 /* ChartTableViewCell.swift in Sources */ = {isa = PBXBuildFile; fileRef = 4346D1E61C77F5FE00ABAFE3 /* ChartTableViewCell.swift */; };
		434A9F9923124B210047C077 /* BolusConfirmationScene.swift in Sources */ = {isa = PBXBuildFile; fileRef = 434A9F9823124B210047C077 /* BolusConfirmationScene.swift */; };
		434FB6461D68F1CD007B9C70 /* Amplitude.framework in Frameworks */ = {isa = PBXBuildFile; fileRef = 434FB6451D68F1CD007B9C70 /* Amplitude.framework */; };
		434FF1EE1CF27EEF000DB779 /* UITableViewCell.swift in Sources */ = {isa = PBXBuildFile; fileRef = 434FF1ED1CF27EEF000DB779 /* UITableViewCell.swift */; };
		43511CE221FD80E400566C63 /* RetrospectiveCorrection.swift in Sources */ = {isa = PBXBuildFile; fileRef = 43511CDF21FD80E400566C63 /* RetrospectiveCorrection.swift */; };
		43511CE321FD80E400566C63 /* StandardRetrospectiveCorrection.swift in Sources */ = {isa = PBXBuildFile; fileRef = 43511CE021FD80E400566C63 /* StandardRetrospectiveCorrection.swift */; };
		43511CEE220FC61700566C63 /* HUDRowController.swift in Sources */ = {isa = PBXBuildFile; fileRef = 43511CED220FC61700566C63 /* HUDRowController.swift */; };
		43517915230A07100072ECC0 /* NumberFormatter+WatchApp.swift in Sources */ = {isa = PBXBuildFile; fileRef = 43517914230A07100072ECC0 /* NumberFormatter+WatchApp.swift */; };
		43517917230A0E1A0072ECC0 /* WKInterfaceLabel.swift in Sources */ = {isa = PBXBuildFile; fileRef = 43517916230A0E1A0072ECC0 /* WKInterfaceLabel.swift */; };
		435400341C9F878D00D5819C /* SetBolusUserInfo.swift in Sources */ = {isa = PBXBuildFile; fileRef = 435400331C9F878D00D5819C /* SetBolusUserInfo.swift */; };
		435400351C9F878D00D5819C /* SetBolusUserInfo.swift in Sources */ = {isa = PBXBuildFile; fileRef = 435400331C9F878D00D5819C /* SetBolusUserInfo.swift */; };
		435CB6231F37967800C320C7 /* InsulinModelSettingsViewController.swift in Sources */ = {isa = PBXBuildFile; fileRef = 435CB6221F37967800C320C7 /* InsulinModelSettingsViewController.swift */; };
		436961911F19D11E00447E89 /* ChartPointsContextFillLayer.swift in Sources */ = {isa = PBXBuildFile; fileRef = 4369618F1F19C86400447E89 /* ChartPointsContextFillLayer.swift */; };
		436A0DA51D236A2A00104B24 /* LoopError.swift in Sources */ = {isa = PBXBuildFile; fileRef = 436A0DA41D236A2A00104B24 /* LoopError.swift */; };
		436D9BF81F6F4EA100CFA75F /* recommended_temp_start_low_end_just_above_range.json in Resources */ = {isa = PBXBuildFile; fileRef = 436D9BF71F6F4EA100CFA75F /* recommended_temp_start_low_end_just_above_range.json */; };
		4372E484213A63FB0068E043 /* ChartHUDController.swift in Sources */ = {isa = PBXBuildFile; fileRef = 4FFEDFBE20E5CF22000BFC58 /* ChartHUDController.swift */; };
		4372E487213C86240068E043 /* SampleValue.swift in Sources */ = {isa = PBXBuildFile; fileRef = 4372E486213C86240068E043 /* SampleValue.swift */; };
		4372E488213C862B0068E043 /* SampleValue.swift in Sources */ = {isa = PBXBuildFile; fileRef = 4372E486213C86240068E043 /* SampleValue.swift */; };
		4372E48B213CB5F00068E043 /* Double.swift in Sources */ = {isa = PBXBuildFile; fileRef = 4372E48A213CB5F00068E043 /* Double.swift */; };
		4372E48C213CB6750068E043 /* Double.swift in Sources */ = {isa = PBXBuildFile; fileRef = 4372E48A213CB5F00068E043 /* Double.swift */; };
		4372E490213CFCE70068E043 /* LoopSettingsUserInfo.swift in Sources */ = {isa = PBXBuildFile; fileRef = 4372E48F213CFCE70068E043 /* LoopSettingsUserInfo.swift */; };
		4372E491213D05F90068E043 /* LoopSettingsUserInfo.swift in Sources */ = {isa = PBXBuildFile; fileRef = 4372E48F213CFCE70068E043 /* LoopSettingsUserInfo.swift */; };
		4372E492213D956C0068E043 /* GlucoseRangeSchedule.swift in Sources */ = {isa = PBXBuildFile; fileRef = 43C513181E864C4E001547C7 /* GlucoseRangeSchedule.swift */; };
		4372E496213DCDD30068E043 /* GlucoseChartValueHashable.swift in Sources */ = {isa = PBXBuildFile; fileRef = 4372E495213DCDD30068E043 /* GlucoseChartValueHashable.swift */; };
		4374B5EF209D84BF00D17AA8 /* OSLog.swift in Sources */ = {isa = PBXBuildFile; fileRef = 4374B5EE209D84BE00D17AA8 /* OSLog.swift */; };
		4374B5F0209D857E00D17AA8 /* OSLog.swift in Sources */ = {isa = PBXBuildFile; fileRef = 4374B5EE209D84BE00D17AA8 /* OSLog.swift */; };
		43776F901B8022E90074EA36 /* AppDelegate.swift in Sources */ = {isa = PBXBuildFile; fileRef = 43776F8F1B8022E90074EA36 /* AppDelegate.swift */; };
		43776F971B8022E90074EA36 /* Main.storyboard in Resources */ = {isa = PBXBuildFile; fileRef = 43776F951B8022E90074EA36 /* Main.storyboard */; };
		43785E932120A01B0057DED1 /* NewCarbEntryIntent+Loop.swift in Sources */ = {isa = PBXBuildFile; fileRef = 43785E922120A01B0057DED1 /* NewCarbEntryIntent+Loop.swift */; };
		43785E972120E4500057DED1 /* INRelevantShortcutStore+Loop.swift in Sources */ = {isa = PBXBuildFile; fileRef = 43785E952120E4010057DED1 /* INRelevantShortcutStore+Loop.swift */; };
		43785E982120E7060057DED1 /* Intents.intentdefinition in Sources */ = {isa = PBXBuildFile; fileRef = 43785E9B2120E7060057DED1 /* Intents.intentdefinition */; };
		4379CFF021112CF700AADC79 /* ShareClientUI.framework in Frameworks */ = {isa = PBXBuildFile; fileRef = 4379CFEF21112CF700AADC79 /* ShareClientUI.framework */; };
		437AFEE520352591008C4892 /* NotificationCenter.framework in Frameworks */ = {isa = PBXBuildFile; fileRef = 4F70C1DD1DE8DCA7006380B7 /* NotificationCenter.framework */; };
		437AFEE8203689FE008C4892 /* LoopKit.framework in Frameworks */ = {isa = PBXBuildFile; fileRef = 43F78D4B1C914197002152D1 /* LoopKit.framework */; };
		437CEEE41CDE5C0A003C8C80 /* UIImage.swift in Sources */ = {isa = PBXBuildFile; fileRef = 437CEEE31CDE5C0A003C8C80 /* UIImage.swift */; };
		437D9BA31D7BC977007245E8 /* PredictionTableViewController.swift in Sources */ = {isa = PBXBuildFile; fileRef = 437D9BA21D7BC977007245E8 /* PredictionTableViewController.swift */; };
		438172D91F4E9E37003C3328 /* NewPumpEvent.swift in Sources */ = {isa = PBXBuildFile; fileRef = 438172D81F4E9E37003C3328 /* NewPumpEvent.swift */; };
		438849EA1D297CB6003B3F23 /* NightscoutService.swift in Sources */ = {isa = PBXBuildFile; fileRef = 438849E91D297CB6003B3F23 /* NightscoutService.swift */; };
		438849EC1D29EC34003B3F23 /* AmplitudeService.swift in Sources */ = {isa = PBXBuildFile; fileRef = 438849EB1D29EC34003B3F23 /* AmplitudeService.swift */; };
		438849EE1D2A1EBB003B3F23 /* MLabService.swift in Sources */ = {isa = PBXBuildFile; fileRef = 438849ED1D2A1EBB003B3F23 /* MLabService.swift */; };
		4389916B1E91B689000EEF90 /* ChartSettings+Loop.swift in Sources */ = {isa = PBXBuildFile; fileRef = 4389916A1E91B689000EEF90 /* ChartSettings+Loop.swift */; };
		438A95A81D8B9B24009D12E1 /* CGMBLEKit.framework in Frameworks */ = {isa = PBXBuildFile; fileRef = 438A95A71D8B9B24009D12E1 /* CGMBLEKit.framework */; };
		438D42F91D7C88BC003244B0 /* PredictionInputEffect.swift in Sources */ = {isa = PBXBuildFile; fileRef = 438D42F81D7C88BC003244B0 /* PredictionInputEffect.swift */; };
		438D42FB1D7D11A4003244B0 /* PredictionInputEffectTableViewCell.swift in Sources */ = {isa = PBXBuildFile; fileRef = 438D42FA1D7D11A4003244B0 /* PredictionInputEffectTableViewCell.swift */; };
		43947D731F529FAA00A07D31 /* GlucoseRangeSchedule.swift in Sources */ = {isa = PBXBuildFile; fileRef = 43C513181E864C4E001547C7 /* GlucoseRangeSchedule.swift */; };
		4396BD50225159C0005AA4D3 /* HealthKit.framework in Frameworks */ = {isa = PBXBuildFile; fileRef = 43D9002C21EB225D00AF44BF /* HealthKit.framework */; };
		439706E622D2E84900C81566 /* PredictionSettingTableViewCell.swift in Sources */ = {isa = PBXBuildFile; fileRef = 439706E522D2E84900C81566 /* PredictionSettingTableViewCell.swift */; };
		439897371CD2F80600223065 /* AnalyticsManager.swift in Sources */ = {isa = PBXBuildFile; fileRef = 439897361CD2F80600223065 /* AnalyticsManager.swift */; };
		439A7942211F631C0041B75F /* RootNavigationController.swift in Sources */ = {isa = PBXBuildFile; fileRef = 439A7941211F631C0041B75F /* RootNavigationController.swift */; };
		439A7944211FE22F0041B75F /* NSUserActivity.swift in Sources */ = {isa = PBXBuildFile; fileRef = 439A7943211FE22F0041B75F /* NSUserActivity.swift */; };
		439A7945211FE23A0041B75F /* NSUserActivity.swift in Sources */ = {isa = PBXBuildFile; fileRef = 439A7943211FE22F0041B75F /* NSUserActivity.swift */; };
		439BED2A1E76093C00B0AED5 /* CGMManager.swift in Sources */ = {isa = PBXBuildFile; fileRef = 439BED291E76093C00B0AED5 /* CGMManager.swift */; };
		43A51E1F1EB6D62A000736CC /* CarbAbsorptionViewController.swift in Sources */ = {isa = PBXBuildFile; fileRef = 43A51E1E1EB6D62A000736CC /* CarbAbsorptionViewController.swift */; };
		43A51E211EB6DBDD000736CC /* ChartsTableViewController.swift in Sources */ = {isa = PBXBuildFile; fileRef = 43A51E201EB6DBDD000736CC /* ChartsTableViewController.swift */; };
		43A567691C94880B00334FAC /* LoopDataManager.swift in Sources */ = {isa = PBXBuildFile; fileRef = 43A567681C94880B00334FAC /* LoopDataManager.swift */; };
		43A8EC6F210E622700A81379 /* CGMBLEKitUI.framework in Frameworks */ = {isa = PBXBuildFile; fileRef = 43A8EC6E210E622600A81379 /* CGMBLEKitUI.framework */; };
		43A943761B926B7B0051FA24 /* Interface.storyboard in Resources */ = {isa = PBXBuildFile; fileRef = 43A943741B926B7B0051FA24 /* Interface.storyboard */; };
		43A9437F1B926B7B0051FA24 /* WatchApp Extension.appex in Embed App Extensions */ = {isa = PBXBuildFile; fileRef = 43A9437E1B926B7B0051FA24 /* WatchApp Extension.appex */; settings = {ATTRIBUTES = (RemoveHeadersOnCopy, ); }; };
		43A943881B926B7B0051FA24 /* ExtensionDelegate.swift in Sources */ = {isa = PBXBuildFile; fileRef = 43A943871B926B7B0051FA24 /* ExtensionDelegate.swift */; };
		43A9438A1B926B7B0051FA24 /* NotificationController.swift in Sources */ = {isa = PBXBuildFile; fileRef = 43A943891B926B7B0051FA24 /* NotificationController.swift */; };
		43A9438E1B926B7B0051FA24 /* ComplicationController.swift in Sources */ = {isa = PBXBuildFile; fileRef = 43A9438D1B926B7B0051FA24 /* ComplicationController.swift */; };
		43A943901B926B7B0051FA24 /* Assets.xcassets in Resources */ = {isa = PBXBuildFile; fileRef = 43A9438F1B926B7B0051FA24 /* Assets.xcassets */; };
		43A943941B926B7B0051FA24 /* WatchApp.app in Embed Watch Content */ = {isa = PBXBuildFile; fileRef = 43A943721B926B7B0051FA24 /* WatchApp.app */; };
		43B260491ED248FB008CAA77 /* CarbEntryTableViewCell.swift in Sources */ = {isa = PBXBuildFile; fileRef = 43B260481ED248FB008CAA77 /* CarbEntryTableViewCell.swift */; };
		43B371881CE597D10013C5A6 /* ShareClient.framework in Frameworks */ = {isa = PBXBuildFile; fileRef = 43B371871CE597D10013C5A6 /* ShareClient.framework */; };
		43BFF0B51E45C1E700FF19A9 /* NumberFormatter.swift in Sources */ = {isa = PBXBuildFile; fileRef = 43BFF0B31E45C1BE00FF19A9 /* NumberFormatter.swift */; };
		43BFF0B71E45C20C00FF19A9 /* NumberFormatter.swift in Sources */ = {isa = PBXBuildFile; fileRef = 43BFF0B31E45C1BE00FF19A9 /* NumberFormatter.swift */; };
		43BFF0BC1E45C80600FF19A9 /* UIColor+Loop.swift in Sources */ = {isa = PBXBuildFile; fileRef = 43BFF0BB1E45C80600FF19A9 /* UIColor+Loop.swift */; };
		43BFF0BF1E45C8EA00FF19A9 /* UIColor+Widget.swift in Sources */ = {isa = PBXBuildFile; fileRef = 43BFF0BE1E45C8EA00FF19A9 /* UIColor+Widget.swift */; };
		43BFF0C61E465A4400FF19A9 /* UIColor+HIG.swift in Sources */ = {isa = PBXBuildFile; fileRef = 43BFF0C31E4659E700FF19A9 /* UIColor+HIG.swift */; };
		43BFF0CD1E466C8400FF19A9 /* StateColorPalette.swift in Sources */ = {isa = PBXBuildFile; fileRef = 43BFF0CC1E466C8400FF19A9 /* StateColorPalette.swift */; };
		43C05CA821EB2B26006FB252 /* PersistenceController.swift in Sources */ = {isa = PBXBuildFile; fileRef = 431E73471FF95A900069B5F7 /* PersistenceController.swift */; };
		43C05CA921EB2B26006FB252 /* PersistenceController.swift in Sources */ = {isa = PBXBuildFile; fileRef = 431E73471FF95A900069B5F7 /* PersistenceController.swift */; };
		43C05CAA21EB2B49006FB252 /* NSBundle.swift in Sources */ = {isa = PBXBuildFile; fileRef = 430DA58D1D4AEC230097D1CA /* NSBundle.swift */; };
		43C05CAB21EB2B4A006FB252 /* NSBundle.swift in Sources */ = {isa = PBXBuildFile; fileRef = 430DA58D1D4AEC230097D1CA /* NSBundle.swift */; };
		43C05CAC21EB2B8B006FB252 /* NSBundle.swift in Sources */ = {isa = PBXBuildFile; fileRef = 430DA58D1D4AEC230097D1CA /* NSBundle.swift */; };
		43C05CAD21EB2BBF006FB252 /* NSUserDefaults.swift in Sources */ = {isa = PBXBuildFile; fileRef = 430B29892041F54A00BA9F93 /* NSUserDefaults.swift */; };
		43C05CAE21EB2BBF006FB252 /* NSUserDefaults.swift in Sources */ = {isa = PBXBuildFile; fileRef = 430B29892041F54A00BA9F93 /* NSUserDefaults.swift */; };
		43C05CAF21EB2C24006FB252 /* NSBundle.swift in Sources */ = {isa = PBXBuildFile; fileRef = 430DA58D1D4AEC230097D1CA /* NSBundle.swift */; };
		43C05CB121EBBDB9006FB252 /* TimeInRangeLesson.swift in Sources */ = {isa = PBXBuildFile; fileRef = 43C05CB021EBBDB9006FB252 /* TimeInRangeLesson.swift */; };
		43C05CB221EBD88A006FB252 /* LoopCore.framework in Embed Frameworks */ = {isa = PBXBuildFile; fileRef = 43D9002A21EB209400AF44BF /* LoopCore.framework */; settings = {ATTRIBUTES = (CodeSignOnCopy, RemoveHeadersOnCopy, ); }; };
		43C05CB521EBE274006FB252 /* Date.swift in Sources */ = {isa = PBXBuildFile; fileRef = 43C05CB421EBE274006FB252 /* Date.swift */; };
		43C05CB621EBE321006FB252 /* NSTimeInterval.swift in Sources */ = {isa = PBXBuildFile; fileRef = 439897341CD2F7DE00223065 /* NSTimeInterval.swift */; };
		43C05CB821EBEA54006FB252 /* HKUnit.swift in Sources */ = {isa = PBXBuildFile; fileRef = 43C05CB721EBEA54006FB252 /* HKUnit.swift */; };
		43C05CB921EBEA54006FB252 /* HKUnit.swift in Sources */ = {isa = PBXBuildFile; fileRef = 43C05CB721EBEA54006FB252 /* HKUnit.swift */; };
		43C05CBA21EBEAD8006FB252 /* LoopCore.framework in Frameworks */ = {isa = PBXBuildFile; fileRef = 43D9FFCF21EAE05D00AF44BF /* LoopCore.framework */; };
		43C05CBD21EBF77D006FB252 /* LessonsViewController.swift in Sources */ = {isa = PBXBuildFile; fileRef = 43C05CBC21EBF77D006FB252 /* LessonsViewController.swift */; };
		43C05CC021EBFFA4006FB252 /* Lesson.swift in Sources */ = {isa = PBXBuildFile; fileRef = 43C05CBF21EBFFA4006FB252 /* Lesson.swift */; };
		43C05CC221EC06E4006FB252 /* LessonConfigurationViewController.swift in Sources */ = {isa = PBXBuildFile; fileRef = 43C05CC121EC06E4006FB252 /* LessonConfigurationViewController.swift */; };
		43C05CC521EC29E3006FB252 /* TextFieldTableViewCell.swift in Sources */ = {isa = PBXBuildFile; fileRef = 4374B5F3209D89A900D17AA8 /* TextFieldTableViewCell.swift */; };
		43C05CC621EC29E7006FB252 /* TextFieldTableViewCell.swift in Sources */ = {isa = PBXBuildFile; fileRef = 4374B5F3209D89A900D17AA8 /* TextFieldTableViewCell.swift */; };
		43C05CC721EC2ABC006FB252 /* IdentifiableClass.swift in Sources */ = {isa = PBXBuildFile; fileRef = 434FF1E91CF26C29000DB779 /* IdentifiableClass.swift */; };
		43C05CC821EC2ABC006FB252 /* IdentifiableClass.swift in Sources */ = {isa = PBXBuildFile; fileRef = 434FF1E91CF26C29000DB779 /* IdentifiableClass.swift */; };
		43C05CCA21EC382B006FB252 /* NumberEntry.swift in Sources */ = {isa = PBXBuildFile; fileRef = 43C05CC921EC382B006FB252 /* NumberEntry.swift */; };
		43C0944A1CACCC73001F6403 /* NotificationManager.swift in Sources */ = {isa = PBXBuildFile; fileRef = 43C094491CACCC73001F6403 /* NotificationManager.swift */; };
		43C246A81D89990F0031F8D1 /* Crypto.framework in Frameworks */ = {isa = PBXBuildFile; fileRef = 43C246A71D89990F0031F8D1 /* Crypto.framework */; };
		43C2FAE11EB656A500364AFF /* GlucoseEffectVelocity.swift in Sources */ = {isa = PBXBuildFile; fileRef = 43C2FAE01EB656A500364AFF /* GlucoseEffectVelocity.swift */; };
		43C3B6EC20B650A80026CAFA /* SettingsImageTableViewCell.swift in Sources */ = {isa = PBXBuildFile; fileRef = 43C3B6EB20B650A80026CAFA /* SettingsImageTableViewCell.swift */; };
		43C513191E864C4E001547C7 /* GlucoseRangeSchedule.swift in Sources */ = {isa = PBXBuildFile; fileRef = 43C513181E864C4E001547C7 /* GlucoseRangeSchedule.swift */; };
		43C5F257222C7B7200905D10 /* TimeComponents.swift in Sources */ = {isa = PBXBuildFile; fileRef = 43C5F256222C7B7200905D10 /* TimeComponents.swift */; };
		43C5F258222C7BD400905D10 /* AppDelegate.swift in Sources */ = {isa = PBXBuildFile; fileRef = 43D9FFA421EA9A0C00AF44BF /* AppDelegate.swift */; };
		43C5F25A222C921B00905D10 /* OSLog.swift in Sources */ = {isa = PBXBuildFile; fileRef = 43C5F259222C921B00905D10 /* OSLog.swift */; };
		43C728F5222266F000C62969 /* ModalDayLesson.swift in Sources */ = {isa = PBXBuildFile; fileRef = 43C728F4222266F000C62969 /* ModalDayLesson.swift */; };
		43C728F72222700000C62969 /* DateIntervalEntry.swift in Sources */ = {isa = PBXBuildFile; fileRef = 43C728F62222700000C62969 /* DateIntervalEntry.swift */; };
		43C728F9222A448700C62969 /* DayCalculator.swift in Sources */ = {isa = PBXBuildFile; fileRef = 43C728F8222A448700C62969 /* DayCalculator.swift */; };
		43CB2B2B1D924D450079823D /* WCSession.swift in Sources */ = {isa = PBXBuildFile; fileRef = 43CB2B2A1D924D450079823D /* WCSession.swift */; };
		43CE7CDE1CA8B63E003CC1B0 /* Data.swift in Sources */ = {isa = PBXBuildFile; fileRef = 43CE7CDD1CA8B63E003CC1B0 /* Data.swift */; };
		43CEE6E61E56AFD400CB9116 /* NightscoutUploader.swift in Sources */ = {isa = PBXBuildFile; fileRef = 43CEE6E51E56AFD400CB9116 /* NightscoutUploader.swift */; };
		43D2E8231F00425400AE5CBF /* BolusViewController+LoopDataManager.swift in Sources */ = {isa = PBXBuildFile; fileRef = 43D2E8221F00425400AE5CBF /* BolusViewController+LoopDataManager.swift */; };
		43D381621EBD9759007F8C8F /* HeaderValuesTableViewCell.swift in Sources */ = {isa = PBXBuildFile; fileRef = 43D381611EBD9759007F8C8F /* HeaderValuesTableViewCell.swift */; };
		43D9000B21EB0BE000AF44BF /* LoopCore.framework in Frameworks */ = {isa = PBXBuildFile; fileRef = 43D9FFCF21EAE05D00AF44BF /* LoopCore.framework */; };
		43D9001E21EB209400AF44BF /* LoopCore.h in Headers */ = {isa = PBXBuildFile; fileRef = 43D9FFD121EAE05D00AF44BF /* LoopCore.h */; settings = {ATTRIBUTES = (Public, ); }; };
		43D9002021EB209400AF44BF /* NSTimeInterval.swift in Sources */ = {isa = PBXBuildFile; fileRef = 439897341CD2F7DE00223065 /* NSTimeInterval.swift */; };
		43D9002121EB209400AF44BF /* GlucoseThreshold.swift in Sources */ = {isa = PBXBuildFile; fileRef = 430B298D2041F56500BA9F93 /* GlucoseThreshold.swift */; };
		43D9002221EB209400AF44BF /* LoopSettings.swift in Sources */ = {isa = PBXBuildFile; fileRef = 430B298C2041F56500BA9F93 /* LoopSettings.swift */; };
		43D9002D21EB225D00AF44BF /* HealthKit.framework in Frameworks */ = {isa = PBXBuildFile; fileRef = 43D9002C21EB225D00AF44BF /* HealthKit.framework */; };
		43D9002E21EB226F00AF44BF /* LoopKit.framework in Frameworks */ = {isa = PBXBuildFile; fileRef = 4344628320A7A3BE00C4BE6F /* LoopKit.framework */; };
		43D9002F21EB234400AF44BF /* LoopCore.framework in Frameworks */ = {isa = PBXBuildFile; fileRef = 43D9002A21EB209400AF44BF /* LoopCore.framework */; };
		43D9003321EB258C00AF44BF /* InsulinModelSettings+Loop.swift in Sources */ = {isa = PBXBuildFile; fileRef = 43D9003221EB258C00AF44BF /* InsulinModelSettings+Loop.swift */; };
		43D9F81821EC51CC000578CD /* DateEntry.swift in Sources */ = {isa = PBXBuildFile; fileRef = 43D9F81721EC51CC000578CD /* DateEntry.swift */; };
		43D9F81A21EC593C000578CD /* UITableViewCell.swift in Sources */ = {isa = PBXBuildFile; fileRef = 43D9F81921EC593C000578CD /* UITableViewCell.swift */; };
		43D9F81E21EF0609000578CD /* NumberRangeEntry.swift in Sources */ = {isa = PBXBuildFile; fileRef = 43D9F81D21EF0609000578CD /* NumberRangeEntry.swift */; };
		43D9F82021EF0906000578CD /* NSNumber.swift in Sources */ = {isa = PBXBuildFile; fileRef = 43D9F81F21EF0906000578CD /* NSNumber.swift */; };
		43D9F82221EF0A7A000578CD /* QuantityRangeEntry.swift in Sources */ = {isa = PBXBuildFile; fileRef = 43D9F82121EF0A7A000578CD /* QuantityRangeEntry.swift */; };
		43D9F82421EFF1AB000578CD /* LessonResultsViewController.swift in Sources */ = {isa = PBXBuildFile; fileRef = 43D9F82321EFF1AB000578CD /* LessonResultsViewController.swift */; };
		43D9FFAA21EA9A0C00AF44BF /* Main.storyboard in Resources */ = {isa = PBXBuildFile; fileRef = 43D9FFA821EA9A0C00AF44BF /* Main.storyboard */; };
		43D9FFAC21EA9A0F00AF44BF /* Assets.xcassets in Resources */ = {isa = PBXBuildFile; fileRef = 43D9FFAB21EA9A0F00AF44BF /* Assets.xcassets */; };
		43D9FFAF21EA9A0F00AF44BF /* LaunchScreen.storyboard in Resources */ = {isa = PBXBuildFile; fileRef = 43D9FFAD21EA9A0F00AF44BF /* LaunchScreen.storyboard */; };
		43D9FFB421EA9AD800AF44BF /* LoopUI.framework in Frameworks */ = {isa = PBXBuildFile; fileRef = 4F75288B1DFE1DC600C322D6 /* LoopUI.framework */; };
		43D9FFB621EA9B2F00AF44BF /* HealthKit.framework in Frameworks */ = {isa = PBXBuildFile; fileRef = 43F5C2C81B929C09003EB13D /* HealthKit.framework */; };
		43D9FFBB21EA9CC900AF44BF /* LoopKit.framework in Frameworks */ = {isa = PBXBuildFile; fileRef = 43F78D4B1C914197002152D1 /* LoopKit.framework */; };
		43D9FFBC21EA9CCD00AF44BF /* LoopKitUI.framework in Frameworks */ = {isa = PBXBuildFile; fileRef = 437AFEE6203688CF008C4892 /* LoopKitUI.framework */; };
		43D9FFBD21EA9CD700AF44BF /* SwiftCharts.framework in Frameworks */ = {isa = PBXBuildFile; fileRef = 4346D1EF1C781BEA00ABAFE3 /* SwiftCharts.framework */; };
		43D9FFC021EAB22E00AF44BF /* DataManager.swift in Sources */ = {isa = PBXBuildFile; fileRef = 43D9FFBF21EAB22E00AF44BF /* DataManager.swift */; };
		43D9FFD321EAE05D00AF44BF /* LoopCore.h in Headers */ = {isa = PBXBuildFile; fileRef = 43D9FFD121EAE05D00AF44BF /* LoopCore.h */; settings = {ATTRIBUTES = (Public, ); }; };
		43D9FFD621EAE05D00AF44BF /* LoopCore.framework in Frameworks */ = {isa = PBXBuildFile; fileRef = 43D9FFCF21EAE05D00AF44BF /* LoopCore.framework */; };
		43D9FFD721EAE05D00AF44BF /* LoopCore.framework in Embed Frameworks */ = {isa = PBXBuildFile; fileRef = 43D9FFCF21EAE05D00AF44BF /* LoopCore.framework */; settings = {ATTRIBUTES = (CodeSignOnCopy, RemoveHeadersOnCopy, ); }; };
		43D9FFDE21EAE3AE00AF44BF /* LoopCore.framework in Frameworks */ = {isa = PBXBuildFile; fileRef = 43D9FFCF21EAE05D00AF44BF /* LoopCore.framework */; };
		43D9FFE021EAE3E500AF44BF /* LoopUI.framework in Embed Frameworks */ = {isa = PBXBuildFile; fileRef = 4F75288B1DFE1DC600C322D6 /* LoopUI.framework */; settings = {ATTRIBUTES = (CodeSignOnCopy, RemoveHeadersOnCopy, ); }; };
		43D9FFE121EAE3E500AF44BF /* LoopCore.framework in Embed Frameworks */ = {isa = PBXBuildFile; fileRef = 43D9FFCF21EAE05D00AF44BF /* LoopCore.framework */; settings = {ATTRIBUTES = (CodeSignOnCopy, RemoveHeadersOnCopy, ); }; };
		43D9FFF521EAF27200AF44BF /* LoopSettings.swift in Sources */ = {isa = PBXBuildFile; fileRef = 430B298C2041F56500BA9F93 /* LoopSettings.swift */; };
		43D9FFF821EAF2EF00AF44BF /* LoopKit.framework in Frameworks */ = {isa = PBXBuildFile; fileRef = 43F78D4B1C914197002152D1 /* LoopKit.framework */; };
		43D9FFF921EAF34800AF44BF /* GlucoseThreshold.swift in Sources */ = {isa = PBXBuildFile; fileRef = 430B298D2041F56500BA9F93 /* GlucoseThreshold.swift */; };
		43D9FFFA21EAF35900AF44BF /* HealthKit.framework in Frameworks */ = {isa = PBXBuildFile; fileRef = 43F5C2C81B929C09003EB13D /* HealthKit.framework */; };
		43D9FFFB21EAF3D300AF44BF /* NSTimeInterval.swift in Sources */ = {isa = PBXBuildFile; fileRef = 439897341CD2F7DE00223065 /* NSTimeInterval.swift */; };
		43DAD00020A2736F000F8529 /* PersistedPumpEvent.swift in Sources */ = {isa = PBXBuildFile; fileRef = 43DACFFF20A2736F000F8529 /* PersistedPumpEvent.swift */; };
		43DBF04C1C93B8D700B3C386 /* BolusViewController.swift in Sources */ = {isa = PBXBuildFile; fileRef = 43DBF04B1C93B8D700B3C386 /* BolusViewController.swift */; };
		43DBF0531C93EC8200B3C386 /* DeviceDataManager.swift in Sources */ = {isa = PBXBuildFile; fileRef = 43DBF0521C93EC8200B3C386 /* DeviceDataManager.swift */; };
		43DBF0591C93F73800B3C386 /* CarbEntryTableViewController.swift in Sources */ = {isa = PBXBuildFile; fileRef = 43DBF0581C93F73800B3C386 /* CarbEntryTableViewController.swift */; };
		43DFB62320D4CAE7008A7BAE /* PumpManager.swift in Sources */ = {isa = PBXBuildFile; fileRef = 43C3B6F620BBCAA30026CAFA /* PumpManager.swift */; };
		43E2D8C81D208D5B004DA55F /* KeychainManager+Loop.swift in Sources */ = {isa = PBXBuildFile; fileRef = 43E2D8C71D208D5B004DA55F /* KeychainManager+Loop.swift */; };
		43E2D8D41D20BF42004DA55F /* DoseMathTests.swift in Sources */ = {isa = PBXBuildFile; fileRef = 43E2D8D31D20BF42004DA55F /* DoseMathTests.swift */; };
		43E2D8DB1D20C03B004DA55F /* NSTimeInterval.swift in Sources */ = {isa = PBXBuildFile; fileRef = 439897341CD2F7DE00223065 /* NSTimeInterval.swift */; };
		43E2D8DC1D20C049004DA55F /* DoseMath.swift in Sources */ = {isa = PBXBuildFile; fileRef = 43F78D251C8FC000002152D1 /* DoseMath.swift */; };
		43E2D8EC1D20C0DB004DA55F /* read_selected_basal_profile.json in Resources */ = {isa = PBXBuildFile; fileRef = 43E2D8E11D20C0DB004DA55F /* read_selected_basal_profile.json */; };
		43E2D8ED1D20C0DB004DA55F /* recommend_temp_basal_correct_low_at_min.json in Resources */ = {isa = PBXBuildFile; fileRef = 43E2D8E21D20C0DB004DA55F /* recommend_temp_basal_correct_low_at_min.json */; };
		43E2D8EE1D20C0DB004DA55F /* recommend_temp_basal_flat_and_high.json in Resources */ = {isa = PBXBuildFile; fileRef = 43E2D8E31D20C0DB004DA55F /* recommend_temp_basal_flat_and_high.json */; };
		43E2D8EF1D20C0DB004DA55F /* recommend_temp_basal_high_and_falling.json in Resources */ = {isa = PBXBuildFile; fileRef = 43E2D8E41D20C0DB004DA55F /* recommend_temp_basal_high_and_falling.json */; };
		43E2D8F01D20C0DB004DA55F /* recommend_temp_basal_high_and_rising.json in Resources */ = {isa = PBXBuildFile; fileRef = 43E2D8E51D20C0DB004DA55F /* recommend_temp_basal_high_and_rising.json */; };
		43E2D8F11D20C0DB004DA55F /* recommend_temp_basal_in_range_and_rising.json in Resources */ = {isa = PBXBuildFile; fileRef = 43E2D8E61D20C0DB004DA55F /* recommend_temp_basal_in_range_and_rising.json */; };
		43E2D8F21D20C0DB004DA55F /* recommend_temp_basal_no_change_glucose.json in Resources */ = {isa = PBXBuildFile; fileRef = 43E2D8E71D20C0DB004DA55F /* recommend_temp_basal_no_change_glucose.json */; };
		43E2D8F31D20C0DB004DA55F /* recommend_temp_basal_start_high_end_in_range.json in Resources */ = {isa = PBXBuildFile; fileRef = 43E2D8E81D20C0DB004DA55F /* recommend_temp_basal_start_high_end_in_range.json */; };
		43E2D8F41D20C0DB004DA55F /* recommend_temp_basal_start_high_end_low.json in Resources */ = {isa = PBXBuildFile; fileRef = 43E2D8E91D20C0DB004DA55F /* recommend_temp_basal_start_high_end_low.json */; };
		43E2D8F51D20C0DB004DA55F /* recommend_temp_basal_start_low_end_high.json in Resources */ = {isa = PBXBuildFile; fileRef = 43E2D8EA1D20C0DB004DA55F /* recommend_temp_basal_start_low_end_high.json */; };
		43E2D8F61D20C0DB004DA55F /* recommend_temp_basal_start_low_end_in_range.json in Resources */ = {isa = PBXBuildFile; fileRef = 43E2D8EB1D20C0DB004DA55F /* recommend_temp_basal_start_low_end_in_range.json */; };
		43E2D9151D20C5A2004DA55F /* KeychainManagerTests.swift in Sources */ = {isa = PBXBuildFile; fileRef = 43E2D8C91D20B9E7004DA55F /* KeychainManagerTests.swift */; };
		43E2D9191D222759004DA55F /* LoopKit.framework in Frameworks */ = {isa = PBXBuildFile; fileRef = 43F78D4B1C914197002152D1 /* LoopKit.framework */; };
		43E3449F1B9D68E900C85C07 /* StatusTableViewController.swift in Sources */ = {isa = PBXBuildFile; fileRef = 43E3449E1B9D68E900C85C07 /* StatusTableViewController.swift */; };
		43E93FB51E4675E800EAB8DB /* NumberFormatter.swift in Sources */ = {isa = PBXBuildFile; fileRef = 43BFF0B31E45C1BE00FF19A9 /* NumberFormatter.swift */; };
		43E93FB61E469A4000EAB8DB /* NumberFormatter.swift in Sources */ = {isa = PBXBuildFile; fileRef = 43BFF0B31E45C1BE00FF19A9 /* NumberFormatter.swift */; };
		43E93FB71E469A5100EAB8DB /* HKUnit.swift in Sources */ = {isa = PBXBuildFile; fileRef = 4F526D5E1DF2459000A04910 /* HKUnit.swift */; };
		43F1C31A1F5DC87700395429 /* ChartPoint.swift in Sources */ = {isa = PBXBuildFile; fileRef = 438991661E91B563000EEF90 /* ChartPoint.swift */; };
		43F41C371D3BF32400C11ED6 /* UIAlertController.swift in Sources */ = {isa = PBXBuildFile; fileRef = 43F41C361D3BF32400C11ED6 /* UIAlertController.swift */; };
		43F4EF1D1BA2A57600526CE1 /* DiagnosticLogger.swift in Sources */ = {isa = PBXBuildFile; fileRef = 43F4EF1C1BA2A57600526CE1 /* DiagnosticLogger.swift */; };
		43F5C2C91B929C09003EB13D /* HealthKit.framework in Frameworks */ = {isa = PBXBuildFile; fileRef = 43F5C2C81B929C09003EB13D /* HealthKit.framework */; };
		43F5C2DB1B92A5E1003EB13D /* SettingsTableViewController.swift in Sources */ = {isa = PBXBuildFile; fileRef = 43F5C2DA1B92A5E1003EB13D /* SettingsTableViewController.swift */; };
		43F64DD91D9C92C900D24DC6 /* TitleSubtitleTableViewCell.swift in Sources */ = {isa = PBXBuildFile; fileRef = 43F64DD81D9C92C900D24DC6 /* TitleSubtitleTableViewCell.swift */; };
		43F78D261C8FC000002152D1 /* DoseMath.swift in Sources */ = {isa = PBXBuildFile; fileRef = 43F78D251C8FC000002152D1 /* DoseMath.swift */; };
		43F78D4F1C914197002152D1 /* LoopKit.framework in Frameworks */ = {isa = PBXBuildFile; fileRef = 43F78D4B1C914197002152D1 /* LoopKit.framework */; };
		43F89CA322BDFBBD006BB54E /* UIActivityIndicatorView.swift in Sources */ = {isa = PBXBuildFile; fileRef = 43F89CA222BDFBBC006BB54E /* UIActivityIndicatorView.swift */; };
		43FCBBC21E51710B00343C1B /* LaunchScreen.storyboard in Resources */ = {isa = PBXBuildFile; fileRef = 43776F9A1B8022E90074EA36 /* LaunchScreen.storyboard */; };
		43FCEEA9221A615B0013DD30 /* StatusChartsManager.swift in Sources */ = {isa = PBXBuildFile; fileRef = 43FCEEA8221A615B0013DD30 /* StatusChartsManager.swift */; };
		43FCEEAB221A61B40013DD30 /* IOBChart.swift in Sources */ = {isa = PBXBuildFile; fileRef = 43FCEEAA221A61B40013DD30 /* IOBChart.swift */; };
		43FCEEAD221A66780013DD30 /* DateFormatter.swift in Sources */ = {isa = PBXBuildFile; fileRef = 43FCEEAC221A66780013DD30 /* DateFormatter.swift */; };
		43FCEEAF221A67A70013DD30 /* NumberFormatter+Charts.swift in Sources */ = {isa = PBXBuildFile; fileRef = 43FCEEAE221A67A70013DD30 /* NumberFormatter+Charts.swift */; };
		43FCEEB1221A863E0013DD30 /* StatusChartsManager.swift in Sources */ = {isa = PBXBuildFile; fileRef = 43FCEEB0221A863E0013DD30 /* StatusChartsManager.swift */; };
		43FCEEB3221BC3B60013DD30 /* DoseChart.swift in Sources */ = {isa = PBXBuildFile; fileRef = 43FCEEB2221BC3B60013DD30 /* DoseChart.swift */; };
		43FCEEB5221BCA020013DD30 /* COBChart.swift in Sources */ = {isa = PBXBuildFile; fileRef = 43FCEEB4221BCA020013DD30 /* COBChart.swift */; };
		43FCEEB7221BCD160013DD30 /* InsulinModelChart.swift in Sources */ = {isa = PBXBuildFile; fileRef = 43FCEEB6221BCD160013DD30 /* InsulinModelChart.swift */; };
		43FCEEB9221BCF790013DD30 /* GlucoseChart.swift in Sources */ = {isa = PBXBuildFile; fileRef = 43FCEEB8221BCF790013DD30 /* GlucoseChart.swift */; };
		43FCEEBB22211C860013DD30 /* CarbEffectChart.swift in Sources */ = {isa = PBXBuildFile; fileRef = 43FCEEBA22211C860013DD30 /* CarbEffectChart.swift */; };
		43FCEEBD22212DD50013DD30 /* PredictedGlucoseChart.swift in Sources */ = {isa = PBXBuildFile; fileRef = 43FCEEBC22212DD50013DD30 /* PredictedGlucoseChart.swift */; };
		43FCEEBE22220CE70013DD30 /* LoopKitUI.framework in Frameworks */ = {isa = PBXBuildFile; fileRef = 437AFEE6203688CF008C4892 /* LoopKitUI.framework */; };
		43FCEEBF22220CF30013DD30 /* LoopKitUI.framework in Frameworks */ = {isa = PBXBuildFile; fileRef = 437AFEE6203688CF008C4892 /* LoopKitUI.framework */; };
		43FCEEC022220D1F0013DD30 /* LoopKit.framework in Frameworks */ = {isa = PBXBuildFile; fileRef = 43F78D4B1C914197002152D1 /* LoopKit.framework */; };
		4D3B40041D4A9E1A00BC6334 /* G4ShareSpy.framework in Frameworks */ = {isa = PBXBuildFile; fileRef = 4D3B40021D4A9DFE00BC6334 /* G4ShareSpy.framework */; };
		4F08DE8F1E7BB871006741EA /* CollectionType+Loop.swift in Sources */ = {isa = PBXBuildFile; fileRef = 4F08DE8E1E7BB871006741EA /* CollectionType+Loop.swift */; };
		4F08DE9B1E7BC4ED006741EA /* SwiftCharts.framework in Frameworks */ = {isa = PBXBuildFile; fileRef = 4346D1EF1C781BEA00ABAFE3 /* SwiftCharts.framework */; };
		4F11D3C020DCBEEC006E072C /* GlucoseBackfillRequestUserInfo.swift in Sources */ = {isa = PBXBuildFile; fileRef = 4F11D3BF20DCBEEC006E072C /* GlucoseBackfillRequestUserInfo.swift */; };
		4F11D3C220DD80B3006E072C /* WatchHistoricalGlucose.swift in Sources */ = {isa = PBXBuildFile; fileRef = 4F11D3C120DD80B3006E072C /* WatchHistoricalGlucose.swift */; };
		4F11D3C320DD84DB006E072C /* GlucoseBackfillRequestUserInfo.swift in Sources */ = {isa = PBXBuildFile; fileRef = 4F11D3BF20DCBEEC006E072C /* GlucoseBackfillRequestUserInfo.swift */; };
		4F11D3C420DD881A006E072C /* WatchHistoricalGlucose.swift in Sources */ = {isa = PBXBuildFile; fileRef = 4F11D3C120DD80B3006E072C /* WatchHistoricalGlucose.swift */; };
		4F20AE631E6B87B100D07A06 /* ChartContainerView.swift in Sources */ = {isa = PBXBuildFile; fileRef = 4313EDDF1D8A6BF90060FA79 /* ChartContainerView.swift */; };
		4F2C15741E0209F500E160D4 /* NSTimeInterval.swift in Sources */ = {isa = PBXBuildFile; fileRef = 439897341CD2F7DE00223065 /* NSTimeInterval.swift */; };
		4F2C15811E0495B200E160D4 /* WatchContext+WatchApp.swift in Sources */ = {isa = PBXBuildFile; fileRef = 4F2C15801E0495B200E160D4 /* WatchContext+WatchApp.swift */; };
		4F2C15821E074FC600E160D4 /* NSTimeInterval.swift in Sources */ = {isa = PBXBuildFile; fileRef = 439897341CD2F7DE00223065 /* NSTimeInterval.swift */; };
		4F2C15831E0757E600E160D4 /* HKUnit.swift in Sources */ = {isa = PBXBuildFile; fileRef = 4F526D5E1DF2459000A04910 /* HKUnit.swift */; };
		4F2C15851E075B8700E160D4 /* LoopUI.h in Headers */ = {isa = PBXBuildFile; fileRef = 4F75288D1DFE1DC600C322D6 /* LoopUI.h */; settings = {ATTRIBUTES = (Public, ); }; };
		4F2C15931E09BF2C00E160D4 /* HUDView.swift in Sources */ = {isa = PBXBuildFile; fileRef = 4F2C15921E09BF2C00E160D4 /* HUDView.swift */; };
		4F2C15951E09BF3C00E160D4 /* HUDView.xib in Resources */ = {isa = PBXBuildFile; fileRef = 4F2C15941E09BF3C00E160D4 /* HUDView.xib */; };
		4F2C15971E09E94E00E160D4 /* HUDAssets.xcassets in Resources */ = {isa = PBXBuildFile; fileRef = 4F2C15961E09E94E00E160D4 /* HUDAssets.xcassets */; };
		4F2C159A1E0C9E5600E160D4 /* LoopUI.framework in Embed Frameworks */ = {isa = PBXBuildFile; fileRef = 4F75288B1DFE1DC600C322D6 /* LoopUI.framework */; settings = {ATTRIBUTES = (CodeSignOnCopy, RemoveHeadersOnCopy, ); }; };
		4F526D611DF8D9A900A04910 /* NetBasal.swift in Sources */ = {isa = PBXBuildFile; fileRef = 4F526D601DF8D9A900A04910 /* NetBasal.swift */; };
		4F6663941E905FD2009E74FC /* ChartColorPalette+Loop.swift in Sources */ = {isa = PBXBuildFile; fileRef = 4F6663931E905FD2009E74FC /* ChartColorPalette+Loop.swift */; };
		4F70C1E11DE8DCA7006380B7 /* StatusViewController.swift in Sources */ = {isa = PBXBuildFile; fileRef = 4F70C1E01DE8DCA7006380B7 /* StatusViewController.swift */; };
		4F70C1E41DE8DCA7006380B7 /* MainInterface.storyboard in Resources */ = {isa = PBXBuildFile; fileRef = 4F70C1E21DE8DCA7006380B7 /* MainInterface.storyboard */; };
		4F70C1E81DE8DCA7006380B7 /* Loop Status Extension.appex in Embed App Extensions */ = {isa = PBXBuildFile; fileRef = 4F70C1DC1DE8DCA7006380B7 /* Loop Status Extension.appex */; settings = {ATTRIBUTES = (RemoveHeadersOnCopy, ); }; };
		4F70C2101DE8FAC5006380B7 /* StatusExtensionDataManager.swift in Sources */ = {isa = PBXBuildFile; fileRef = 4F70C20F1DE8FAC5006380B7 /* StatusExtensionDataManager.swift */; };
		4F70C2121DE900EA006380B7 /* StatusExtensionContext.swift in Sources */ = {isa = PBXBuildFile; fileRef = 4F70C2111DE900EA006380B7 /* StatusExtensionContext.swift */; };
		4F70C2131DE90339006380B7 /* StatusExtensionContext.swift in Sources */ = {isa = PBXBuildFile; fileRef = 4F70C2111DE900EA006380B7 /* StatusExtensionContext.swift */; };
		4F73F5FC20E2E7FA00E8D82C /* GlucoseStore.swift in Sources */ = {isa = PBXBuildFile; fileRef = 4F73F5FB20E2E7FA00E8D82C /* GlucoseStore.swift */; };
		4F7528941DFE1E9500C322D6 /* LoopUI.framework in Frameworks */ = {isa = PBXBuildFile; fileRef = 4F75288B1DFE1DC600C322D6 /* LoopUI.framework */; };
		4F7528951DFE1E9B00C322D6 /* LoopUI.framework in Frameworks */ = {isa = PBXBuildFile; fileRef = 4F75288B1DFE1DC600C322D6 /* LoopUI.framework */; };
		4F75289A1DFE1F6000C322D6 /* BasalRateHUDView.swift in Sources */ = {isa = PBXBuildFile; fileRef = 437CEEBF1CD6FCD8003C8C80 /* BasalRateHUDView.swift */; };
		4F75289C1DFE1F6000C322D6 /* GlucoseHUDView.swift in Sources */ = {isa = PBXBuildFile; fileRef = 4337615E1D52F487004A3647 /* GlucoseHUDView.swift */; };
		4F75289E1DFE1F6000C322D6 /* LoopCompletionHUDView.swift in Sources */ = {isa = PBXBuildFile; fileRef = 437CEEBD1CD6E0CB003C8C80 /* LoopCompletionHUDView.swift */; };
		4F7528A01DFE1F9D00C322D6 /* LoopStateView.swift in Sources */ = {isa = PBXBuildFile; fileRef = 438DADC71CDE8F8B007697A5 /* LoopStateView.swift */; };
		4F7528A11DFE200B00C322D6 /* BasalStateView.swift in Sources */ = {isa = PBXBuildFile; fileRef = 43B371851CE583890013C5A6 /* BasalStateView.swift */; };
		4F7528A51DFE208C00C322D6 /* NSTimeInterval.swift in Sources */ = {isa = PBXBuildFile; fileRef = 439897341CD2F7DE00223065 /* NSTimeInterval.swift */; };
		4F7528AA1DFE215100C322D6 /* HKUnit.swift in Sources */ = {isa = PBXBuildFile; fileRef = 4F526D5E1DF2459000A04910 /* HKUnit.swift */; };
		4F75F00220FCFE8C00B5570E /* GlucoseChartScene.swift in Sources */ = {isa = PBXBuildFile; fileRef = 4F75F00120FCFE8C00B5570E /* GlucoseChartScene.swift */; };
		4F7E8AC520E2AB9600AEA65E /* Date.swift in Sources */ = {isa = PBXBuildFile; fileRef = 4F7E8AC420E2AB9600AEA65E /* Date.swift */; };
		4F7E8AC720E2AC0300AEA65E /* WatchPredictedGlucose.swift in Sources */ = {isa = PBXBuildFile; fileRef = 4F7E8AC620E2AC0300AEA65E /* WatchPredictedGlucose.swift */; };
		4F7E8ACB20E2ACB500AEA65E /* WatchPredictedGlucose.swift in Sources */ = {isa = PBXBuildFile; fileRef = 4F7E8AC620E2AC0300AEA65E /* WatchPredictedGlucose.swift */; };
		4F82655020E69F9A0031A8F5 /* HUDInterfaceController.swift in Sources */ = {isa = PBXBuildFile; fileRef = 4F82654F20E69F9A0031A8F5 /* HUDInterfaceController.swift */; };
		4FAC02541E22F6B20087A773 /* NSTimeInterval.swift in Sources */ = {isa = PBXBuildFile; fileRef = 439897341CD2F7DE00223065 /* NSTimeInterval.swift */; };
		4FB76FB01E8C3E8000B39636 /* SwiftCharts.framework in Frameworks */ = {isa = PBXBuildFile; fileRef = 4346D1EF1C781BEA00ABAFE3 /* SwiftCharts.framework */; };
		4FB76FB31E8C3EE400B39636 /* ChartAxisValueDoubleLog.swift in Sources */ = {isa = PBXBuildFile; fileRef = 4F08DE7C1E7BB6E5006741EA /* ChartAxisValueDoubleLog.swift */; };
		4FB76FB41E8C3F7C00B39636 /* ChartAxisValueDoubleUnit.swift in Sources */ = {isa = PBXBuildFile; fileRef = 4F08DE7D1E7BB6E5006741EA /* ChartAxisValueDoubleUnit.swift */; };
		4FB76FB51E8C41E200B39636 /* ChartPointsScatterDownTrianglesLayer.swift in Sources */ = {isa = PBXBuildFile; fileRef = 4F08DE831E7BB70B006741EA /* ChartPointsScatterDownTrianglesLayer.swift */; };
		4FB76FB61E8C426900B39636 /* ChartPointsTouchHighlightLayerViewCache.swift in Sources */ = {isa = PBXBuildFile; fileRef = 4F08DE841E7BB70B006741EA /* ChartPointsTouchHighlightLayerViewCache.swift */; };
		4FB76FB71E8C428600B39636 /* UIColor.swift in Sources */ = {isa = PBXBuildFile; fileRef = 43BFF0B11E45C18400FF19A9 /* UIColor.swift */; };
		4FB76FB81E8C429D00B39636 /* CGPoint.swift in Sources */ = {isa = PBXBuildFile; fileRef = 4F08DE801E7BB6F1006741EA /* CGPoint.swift */; };
		4FB76FB91E8C42B000B39636 /* CollectionType.swift in Sources */ = {isa = PBXBuildFile; fileRef = 43649A621C7A347F00523D7F /* CollectionType.swift */; };
		4FB76FBA1E8C42CE00B39636 /* UIColor.swift in Sources */ = {isa = PBXBuildFile; fileRef = 43BFF0B11E45C18400FF19A9 /* UIColor.swift */; };
		4FB76FBB1E8C42CF00B39636 /* UIColor.swift in Sources */ = {isa = PBXBuildFile; fileRef = 43BFF0B11E45C18400FF19A9 /* UIColor.swift */; };
		4FB76FC61E8C57B100B39636 /* ChartsManager.swift in Sources */ = {isa = PBXBuildFile; fileRef = 4FB76FC51E8C57B100B39636 /* ChartsManager.swift */; };
		4FB76FCE1E8C835D00B39636 /* ChartColorPalette.swift in Sources */ = {isa = PBXBuildFile; fileRef = 4FB76FCD1E8C835D00B39636 /* ChartColorPalette.swift */; };
		4FC8C8011DEB93E400A1452E /* NSUserDefaults+StatusExtension.swift in Sources */ = {isa = PBXBuildFile; fileRef = 4FC8C8001DEB93E400A1452E /* NSUserDefaults+StatusExtension.swift */; };
		4FC8C8021DEB943800A1452E /* NSUserDefaults+StatusExtension.swift in Sources */ = {isa = PBXBuildFile; fileRef = 4FC8C8001DEB93E400A1452E /* NSUserDefaults+StatusExtension.swift */; };
		4FDDD23720DC51DF00D04B16 /* LoopDataManager.swift in Sources */ = {isa = PBXBuildFile; fileRef = 4FDDD23620DC51DF00D04B16 /* LoopDataManager.swift */; };
		4FF4D0F81E1725B000846527 /* NibLoadable.swift in Sources */ = {isa = PBXBuildFile; fileRef = 434F54561D287FDB002A9274 /* NibLoadable.swift */; };
		4FF4D1001E18374700846527 /* WatchContext.swift in Sources */ = {isa = PBXBuildFile; fileRef = 4FF4D0FF1E18374700846527 /* WatchContext.swift */; };
		4FF4D1011E18375000846527 /* WatchContext.swift in Sources */ = {isa = PBXBuildFile; fileRef = 4FF4D0FF1E18374700846527 /* WatchContext.swift */; };
		7D23667D21250C7E0028B67D /* LocalizedString.swift in Sources */ = {isa = PBXBuildFile; fileRef = 7D23667C21250C7E0028B67D /* LocalizedString.swift */; };
		7D2366E621250E0A0028B67D /* InfoPlist.strings in Resources */ = {isa = PBXBuildFile; fileRef = 7D2366E421250E0A0028B67D /* InfoPlist.strings */; };
		7D7076351FE06EDE004AC8EA /* Localizable.strings in Resources */ = {isa = PBXBuildFile; fileRef = 7D7076371FE06EDE004AC8EA /* Localizable.strings */; };
		7D70763A1FE06EDF004AC8EA /* InfoPlist.strings in Resources */ = {isa = PBXBuildFile; fileRef = 7D70763C1FE06EDF004AC8EA /* InfoPlist.strings */; };
		7D70763F1FE06EDF004AC8EA /* ckcomplication.strings in Resources */ = {isa = PBXBuildFile; fileRef = 7D7076411FE06EDF004AC8EA /* ckcomplication.strings */; };
		7D7076451FE06EE0004AC8EA /* InfoPlist.strings in Resources */ = {isa = PBXBuildFile; fileRef = 7D7076471FE06EE0004AC8EA /* InfoPlist.strings */; };
		7D70764A1FE06EE1004AC8EA /* Localizable.strings in Resources */ = {isa = PBXBuildFile; fileRef = 7D70764C1FE06EE1004AC8EA /* Localizable.strings */; };
		7D70764F1FE06EE1004AC8EA /* InfoPlist.strings in Resources */ = {isa = PBXBuildFile; fileRef = 7D7076511FE06EE1004AC8EA /* InfoPlist.strings */; };
		7D7076541FE06EE2004AC8EA /* InfoPlist.strings in Resources */ = {isa = PBXBuildFile; fileRef = 7D7076561FE06EE2004AC8EA /* InfoPlist.strings */; };
		7D7076591FE06EE2004AC8EA /* Localizable.strings in Resources */ = {isa = PBXBuildFile; fileRef = 7D70765B1FE06EE2004AC8EA /* Localizable.strings */; };
		7D70765E1FE06EE3004AC8EA /* Localizable.strings in Resources */ = {isa = PBXBuildFile; fileRef = 7D7076601FE06EE3004AC8EA /* Localizable.strings */; };
		7D7076631FE06EE4004AC8EA /* Localizable.strings in Resources */ = {isa = PBXBuildFile; fileRef = 7D7076651FE06EE4004AC8EA /* Localizable.strings */; };
		7D7076681FE0702F004AC8EA /* InfoPlist.strings in Resources */ = {isa = PBXBuildFile; fileRef = 7D70766A1FE0702F004AC8EA /* InfoPlist.strings */; };
		892A5D2A222EF60A008961AB /* MockKit.framework in Frameworks */ = {isa = PBXBuildFile; fileRef = 892A5D29222EF60A008961AB /* MockKit.framework */; };
		892A5D2C222EF60A008961AB /* MockKitUI.framework in Frameworks */ = {isa = PBXBuildFile; fileRef = 892A5D2B222EF60A008961AB /* MockKitUI.framework */; };
		892A5D59222F0A27008961AB /* Debug.swift in Sources */ = {isa = PBXBuildFile; fileRef = 892A5D58222F0A27008961AB /* Debug.swift */; };
		892A5D5B222F0D7C008961AB /* LoopTestingKit.framework in Frameworks */ = {isa = PBXBuildFile; fileRef = 892A5D5A222F0D7C008961AB /* LoopTestingKit.framework */; };
		892A5D692230C41D008961AB /* RangeReplaceableCollection.swift in Sources */ = {isa = PBXBuildFile; fileRef = 892A5D682230C41D008961AB /* RangeReplaceableCollection.swift */; };
		892FB4CD22040104005293EC /* OverridePresetRow.swift in Sources */ = {isa = PBXBuildFile; fileRef = 892FB4CC22040104005293EC /* OverridePresetRow.swift */; };
		892FB4CF220402C0005293EC /* OverrideSelectionController.swift in Sources */ = {isa = PBXBuildFile; fileRef = 892FB4CE220402C0005293EC /* OverrideSelectionController.swift */; };
		895FE0952201234000FCF18A /* OverrideSelectionViewController.swift in Sources */ = {isa = PBXBuildFile; fileRef = 895FE0942201234000FCF18A /* OverrideSelectionViewController.swift */; };
		898ECA60218ABD17001E9D35 /* GlucoseChartScaler.swift in Sources */ = {isa = PBXBuildFile; fileRef = 898ECA5E218ABD17001E9D35 /* GlucoseChartScaler.swift */; };
		898ECA61218ABD17001E9D35 /* GlucoseChartData.swift in Sources */ = {isa = PBXBuildFile; fileRef = 898ECA5F218ABD17001E9D35 /* GlucoseChartData.swift */; };
		898ECA63218ABD21001E9D35 /* ComplicationChartManager.swift in Sources */ = {isa = PBXBuildFile; fileRef = 898ECA62218ABD21001E9D35 /* ComplicationChartManager.swift */; };
		898ECA65218ABD9B001E9D35 /* CGRect.swift in Sources */ = {isa = PBXBuildFile; fileRef = 898ECA64218ABD9A001E9D35 /* CGRect.swift */; };
		898ECA69218ABDA9001E9D35 /* CLKTextProvider+Compound.m in Sources */ = {isa = PBXBuildFile; fileRef = 898ECA67218ABDA8001E9D35 /* CLKTextProvider+Compound.m */; };
		89ADE13B226BFA0F0067222B /* TestingScenariosManager.swift in Sources */ = {isa = PBXBuildFile; fileRef = 89ADE13A226BFA0F0067222B /* TestingScenariosManager.swift */; };
		89CA2B30226C0161004D9350 /* DirectoryObserver.swift in Sources */ = {isa = PBXBuildFile; fileRef = 89CA2B2F226C0161004D9350 /* DirectoryObserver.swift */; };
		89CA2B32226C18B8004D9350 /* TestingScenariosTableViewController.swift in Sources */ = {isa = PBXBuildFile; fileRef = 89CA2B31226C18B8004D9350 /* TestingScenariosTableViewController.swift */; };
		89CA2B3D226E6B13004D9350 /* LocalTestingScenariosManager.swift in Sources */ = {isa = PBXBuildFile; fileRef = 89CA2B3C226E6B13004D9350 /* LocalTestingScenariosManager.swift */; };
		89E267FC2292456700A3F2AF /* FeatureFlags.swift in Sources */ = {isa = PBXBuildFile; fileRef = 89E267FB2292456700A3F2AF /* FeatureFlags.swift */; };
		89E267FD2292456700A3F2AF /* FeatureFlags.swift in Sources */ = {isa = PBXBuildFile; fileRef = 89E267FB2292456700A3F2AF /* FeatureFlags.swift */; };
		89E267FF229267DF00A3F2AF /* Optional.swift in Sources */ = {isa = PBXBuildFile; fileRef = 89E267FE229267DF00A3F2AF /* Optional.swift */; };
		89E26800229267DF00A3F2AF /* Optional.swift in Sources */ = {isa = PBXBuildFile; fileRef = 89E267FE229267DF00A3F2AF /* Optional.swift */; };
<<<<<<< HEAD
		9E38926722F4C97900AC2801 /* ParameterEstimation.swift in Sources */ = {isa = PBXBuildFile; fileRef = 9E38926622F4C97900AC2801 /* ParameterEstimation.swift */; };
=======
		9E0F6349218D4AC1006E5D21 /* IntegralRetrospectiveCorrectionTests.swift in Sources */ = {isa = PBXBuildFile; fileRef = 9E0F6348218D4AC1006E5D21 /* IntegralRetrospectiveCorrectionTests.swift */; };
		9E575201217D87E7002D167B /* IntegralRetrospectiveCorrection.swift in Sources */ = {isa = PBXBuildFile; fileRef = 9E575200217D87E7002D167B /* IntegralRetrospectiveCorrection.swift */; };
		9E604099218F8850003D93A9 /* glucose_discrepancies_constant_positive.json in Resources */ = {isa = PBXBuildFile; fileRef = 9E604098218F8850003D93A9 /* glucose_discrepancies_constant_positive.json */; };
		9E60409B218FFF75003D93A9 /* glucose_discrepancies_single_same_sign.json in Resources */ = {isa = PBXBuildFile; fileRef = 9E60409A218FFF75003D93A9 /* glucose_discrepancies_single_same_sign.json */; };
		9EAFDFEE218E6CBC0016F9ED /* glucose_discrepancies_sampled.json in Resources */ = {isa = PBXBuildFile; fileRef = 9EAFDFED218E6CBB0016F9ED /* glucose_discrepancies_sampled.json */; };
>>>>>>> c3793224
		C10428971D17BAD400DD539A /* NightscoutUploadKit.framework in Frameworks */ = {isa = PBXBuildFile; fileRef = C10428961D17BAD400DD539A /* NightscoutUploadKit.framework */; };
		C10B28461EA9BA5E006EA1FC /* far_future_high_bg_forecast.json in Resources */ = {isa = PBXBuildFile; fileRef = C10B28451EA9BA5E006EA1FC /* far_future_high_bg_forecast.json */; };
		C11C87DE1E21EAAD00BB71D3 /* HKUnit.swift in Sources */ = {isa = PBXBuildFile; fileRef = 4F526D5E1DF2459000A04910 /* HKUnit.swift */; };
		C1265BEE231BF7F700652B84 /* DefaultAssets.xcassets in Resources */ = {isa = PBXBuildFile; fileRef = 43776F981B8022E90074EA36 /* DefaultAssets.xcassets */; };
		C12F21A71DFA79CB00748193 /* recommend_temp_basal_very_low_end_in_range.json in Resources */ = {isa = PBXBuildFile; fileRef = C12F21A61DFA79CB00748193 /* recommend_temp_basal_very_low_end_in_range.json */; };
		C13255D6223E7BE2008AF50C /* BolusProgressTableViewCell.xib in Resources */ = {isa = PBXBuildFile; fileRef = C1F8B1DB223862D500DD66CF /* BolusProgressTableViewCell.xib */; };
		C136AA2423109CC6008A320D /* LoopPlugins.swift in Sources */ = {isa = PBXBuildFile; fileRef = C16DA84122E8E112008624C2 /* LoopPlugins.swift */; };
		C13BAD941E8009B000050CB5 /* NumberFormatter.swift in Sources */ = {isa = PBXBuildFile; fileRef = 43BFF0B31E45C1BE00FF19A9 /* NumberFormatter.swift */; };
		C15713821DAC6983005BC4D2 /* MealBolusNightscoutTreatment.swift in Sources */ = {isa = PBXBuildFile; fileRef = C15713811DAC6983005BC4D2 /* MealBolusNightscoutTreatment.swift */; };
		C165B8CE23302C5D0004112E /* RemoteCommand.swift in Sources */ = {isa = PBXBuildFile; fileRef = C165B8CD23302C5D0004112E /* RemoteCommand.swift */; };
		C16DA84222E8E112008624C2 /* LoopPlugins.swift in Sources */ = {isa = PBXBuildFile; fileRef = C16DA84122E8E112008624C2 /* LoopPlugins.swift */; };
		C178249A1E1999FA00D9D25C /* CaseCountable.swift in Sources */ = {isa = PBXBuildFile; fileRef = C17824991E1999FA00D9D25C /* CaseCountable.swift */; };
		C17824A01E19CF9800D9D25C /* GlucoseThresholdTableViewController.swift in Sources */ = {isa = PBXBuildFile; fileRef = C178249F1E19CF9800D9D25C /* GlucoseThresholdTableViewController.swift */; };
		C17824A31E19EAB600D9D25C /* recommend_temp_basal_start_very_low_end_high.json in Resources */ = {isa = PBXBuildFile; fileRef = C17824A21E19EAB600D9D25C /* recommend_temp_basal_start_very_low_end_high.json */; };
		C17824A51E1AD4D100D9D25C /* BolusRecommendation.swift in Sources */ = {isa = PBXBuildFile; fileRef = C17824A41E1AD4D100D9D25C /* BolusRecommendation.swift */; };
		C17824A61E1AF91F00D9D25C /* BolusRecommendation.swift in Sources */ = {isa = PBXBuildFile; fileRef = C17824A41E1AD4D100D9D25C /* BolusRecommendation.swift */; };
		C1814B86225E507C008D2D8E /* Sequence.swift in Sources */ = {isa = PBXBuildFile; fileRef = C1814B85225E507C008D2D8E /* Sequence.swift */; };
		C18C8C511D5A351900E043FB /* NightscoutDataManager.swift in Sources */ = {isa = PBXBuildFile; fileRef = C18C8C501D5A351900E043FB /* NightscoutDataManager.swift */; };
		C1A3EED2235233E1007672E3 /* DerivedAssets.xcassets in Resources */ = {isa = PBXBuildFile; fileRef = C1A3EED1235233E1007672E3 /* DerivedAssets.xcassets */; };
		C1A3EED423523551007672E3 /* DerivedAssets.xcassets in Resources */ = {isa = PBXBuildFile; fileRef = C1A3EED323523551007672E3 /* DerivedAssets.xcassets */; };
		C1A3EED523535FFF007672E3 /* DefaultAssets.xcassets in Resources */ = {isa = PBXBuildFile; fileRef = 894F71E11FFEC4D8007D365C /* DefaultAssets.xcassets */; };
		C1C0BE2A224C0FA000C03B4D /* SwiftCharts.framework in Frameworks */ = {isa = PBXBuildFile; fileRef = 4346D1EF1C781BEA00ABAFE3 /* SwiftCharts.framework */; };
		C1C6591C1E1B1FDA0025CC58 /* recommend_temp_basal_dropping_then_rising.json in Resources */ = {isa = PBXBuildFile; fileRef = C1C6591B1E1B1FDA0025CC58 /* recommend_temp_basal_dropping_then_rising.json */; };
		C1C73F0D1DE3D0270022FC89 /* InfoPlist.strings in Resources */ = {isa = PBXBuildFile; fileRef = C1C73F0F1DE3D0270022FC89 /* InfoPlist.strings */; };
		C1D289B522F90A52003FFBD9 /* BasalDeliveryState.swift in Sources */ = {isa = PBXBuildFile; fileRef = C1D289B422F90A52003FFBD9 /* BasalDeliveryState.swift */; };
		C1E2773E224177C000354103 /* ClockKit.framework in Frameworks */ = {isa = PBXBuildFile; fileRef = C1E2773D224177C000354103 /* ClockKit.framework */; settings = {ATTRIBUTES = (Weak, ); }; };
		C1E2774822433D7A00354103 /* MKRingProgressView.framework in Frameworks */ = {isa = PBXBuildFile; fileRef = C1E2774722433D7A00354103 /* MKRingProgressView.framework */; };
		C1F8B243223E73FD00DD66CF /* BolusProgressTableViewCell.swift in Sources */ = {isa = PBXBuildFile; fileRef = C1F8B1D122375E4200DD66CF /* BolusProgressTableViewCell.swift */; };
		C1FB428C217806A400FAB378 /* StateColorPalette.swift in Sources */ = {isa = PBXBuildFile; fileRef = C1FB428B217806A300FAB378 /* StateColorPalette.swift */; };
		C1FB428D21791D2500FAB378 /* PumpManager.swift in Sources */ = {isa = PBXBuildFile; fileRef = 43C3B6F620BBCAA30026CAFA /* PumpManager.swift */; };
		C1FB428F217921D600FAB378 /* PumpManagerUI.swift in Sources */ = {isa = PBXBuildFile; fileRef = C1FB428E217921D600FAB378 /* PumpManagerUI.swift */; };
		C1FB4290217922A100FAB378 /* PumpManagerUI.swift in Sources */ = {isa = PBXBuildFile; fileRef = C1FB428E217921D600FAB378 /* PumpManagerUI.swift */; };
/* End PBXBuildFile section */

/* Begin PBXContainerItemProxy section */
		43A943801B926B7B0051FA24 /* PBXContainerItemProxy */ = {
			isa = PBXContainerItemProxy;
			containerPortal = 43776F841B8022E90074EA36 /* Project object */;
			proxyType = 1;
			remoteGlobalIDString = 43A9437D1B926B7B0051FA24;
			remoteInfo = "WatchApp Extension";
		};
		43A943921B926B7B0051FA24 /* PBXContainerItemProxy */ = {
			isa = PBXContainerItemProxy;
			containerPortal = 43776F841B8022E90074EA36 /* Project object */;
			proxyType = 1;
			remoteGlobalIDString = 43A943711B926B7B0051FA24;
			remoteInfo = WatchApp;
		};
		43D9000C21EB0BEA00AF44BF /* PBXContainerItemProxy */ = {
			isa = PBXContainerItemProxy;
			containerPortal = 43776F841B8022E90074EA36 /* Project object */;
			proxyType = 1;
			remoteGlobalIDString = 43D9FFCE21EAE05D00AF44BF;
			remoteInfo = LoopCore;
		};
		43D9001221EB137A00AF44BF /* PBXContainerItemProxy */ = {
			isa = PBXContainerItemProxy;
			containerPortal = 43776F841B8022E90074EA36 /* Project object */;
			proxyType = 1;
			remoteGlobalIDString = 43D9FFCE21EAE05D00AF44BF;
			remoteInfo = LoopCore;
		};
		43D9FFB921EA9CA400AF44BF /* PBXContainerItemProxy */ = {
			isa = PBXContainerItemProxy;
			containerPortal = 43776F841B8022E90074EA36 /* Project object */;
			proxyType = 1;
			remoteGlobalIDString = 4F75288A1DFE1DC600C322D6;
			remoteInfo = LoopUI;
		};
		43D9FFD421EAE05D00AF44BF /* PBXContainerItemProxy */ = {
			isa = PBXContainerItemProxy;
			containerPortal = 43776F841B8022E90074EA36 /* Project object */;
			proxyType = 1;
			remoteGlobalIDString = 43D9FFCE21EAE05D00AF44BF;
			remoteInfo = LoopCore;
		};
		43E2D9101D20C581004DA55F /* PBXContainerItemProxy */ = {
			isa = PBXContainerItemProxy;
			containerPortal = 43776F841B8022E90074EA36 /* Project object */;
			proxyType = 1;
			remoteGlobalIDString = 43776F8B1B8022E90074EA36;
			remoteInfo = Loop;
		};
		4F70C1E61DE8DCA7006380B7 /* PBXContainerItemProxy */ = {
			isa = PBXContainerItemProxy;
			containerPortal = 43776F841B8022E90074EA36 /* Project object */;
			proxyType = 1;
			remoteGlobalIDString = 4F70C1DB1DE8DCA7006380B7;
			remoteInfo = "Loop Status Extension";
		};
		4F7528961DFE1ED400C322D6 /* PBXContainerItemProxy */ = {
			isa = PBXContainerItemProxy;
			containerPortal = 43776F841B8022E90074EA36 /* Project object */;
			proxyType = 1;
			remoteGlobalIDString = 4F75288A1DFE1DC600C322D6;
			remoteInfo = LoopUI;
		};
		4F7528981DFE1ED800C322D6 /* PBXContainerItemProxy */ = {
			isa = PBXContainerItemProxy;
			containerPortal = 43776F841B8022E90074EA36 /* Project object */;
			proxyType = 1;
			remoteGlobalIDString = 4F75288A1DFE1DC600C322D6;
			remoteInfo = LoopUI;
		};
		A942E444225FD97F00DD4980 /* PBXContainerItemProxy */ = {
			isa = PBXContainerItemProxy;
			containerPortal = 43776F841B8022E90074EA36 /* Project object */;
			proxyType = 1;
			remoteGlobalIDString = 43D9FFCE21EAE05D00AF44BF;
			remoteInfo = LoopCore;
		};
		A942E446225FD9A300DD4980 /* PBXContainerItemProxy */ = {
			isa = PBXContainerItemProxy;
			containerPortal = 43776F841B8022E90074EA36 /* Project object */;
			proxyType = 1;
			remoteGlobalIDString = 43D9FFCE21EAE05D00AF44BF;
			remoteInfo = LoopCore;
		};
		C117ED70232EDB3200DA57CD /* PBXContainerItemProxy */ = {
			isa = PBXContainerItemProxy;
			containerPortal = 43776F841B8022E90074EA36 /* Project object */;
			proxyType = 1;
			remoteGlobalIDString = 43D9001A21EB209400AF44BF;
			remoteInfo = "LoopCore-watchOS";
		};
/* End PBXContainerItemProxy section */

/* Begin PBXCopyFilesBuildPhase section */
		43A943981B926B7B0051FA24 /* Embed App Extensions */ = {
			isa = PBXCopyFilesBuildPhase;
			buildActionMask = 2147483647;
			dstPath = "";
			dstSubfolderSpec = 13;
			files = (
				43A9437F1B926B7B0051FA24 /* WatchApp Extension.appex in Embed App Extensions */,
			);
			name = "Embed App Extensions";
			runOnlyForDeploymentPostprocessing = 0;
		};
		43A9439C1B926B7B0051FA24 /* Embed Watch Content */ = {
			isa = PBXCopyFilesBuildPhase;
			buildActionMask = 2147483647;
			dstPath = "$(CONTENTS_FOLDER_PATH)/Watch";
			dstSubfolderSpec = 16;
			files = (
				43A943941B926B7B0051FA24 /* WatchApp.app in Embed Watch Content */,
			);
			name = "Embed Watch Content";
			runOnlyForDeploymentPostprocessing = 0;
		};
		43A943AE1B928D400051FA24 /* Embed Frameworks */ = {
			isa = PBXCopyFilesBuildPhase;
			buildActionMask = 2147483647;
			dstPath = "";
			dstSubfolderSpec = 10;
			files = (
				4F2C159A1E0C9E5600E160D4 /* LoopUI.framework in Embed Frameworks */,
				43D9FFD721EAE05D00AF44BF /* LoopCore.framework in Embed Frameworks */,
			);
			name = "Embed Frameworks";
			runOnlyForDeploymentPostprocessing = 0;
		};
		43C667D71C5577280050C674 /* Embed Frameworks */ = {
			isa = PBXCopyFilesBuildPhase;
			buildActionMask = 2147483647;
			dstPath = "";
			dstSubfolderSpec = 10;
			files = (
				43C05CB221EBD88A006FB252 /* LoopCore.framework in Embed Frameworks */,
			);
			name = "Embed Frameworks";
			runOnlyForDeploymentPostprocessing = 0;
		};
		43D9FFDF21EAE3C600AF44BF /* Embed Frameworks */ = {
			isa = PBXCopyFilesBuildPhase;
			buildActionMask = 2147483647;
			dstPath = "";
			dstSubfolderSpec = 10;
			files = (
				43D9FFE021EAE3E500AF44BF /* LoopUI.framework in Embed Frameworks */,
				43D9FFE121EAE3E500AF44BF /* LoopCore.framework in Embed Frameworks */,
			);
			name = "Embed Frameworks";
			runOnlyForDeploymentPostprocessing = 0;
		};
		43E2D8DD1D20C072004DA55F /* CopyFiles */ = {
			isa = PBXCopyFilesBuildPhase;
			buildActionMask = 2147483647;
			dstPath = "";
			dstSubfolderSpec = 10;
			files = (
				4345E40021F051DD009E00E5 /* LoopCore.framework in CopyFiles */,
			);
			runOnlyForDeploymentPostprocessing = 0;
		};
		4F70C1EC1DE8DCA8006380B7 /* Embed App Extensions */ = {
			isa = PBXCopyFilesBuildPhase;
			buildActionMask = 2147483647;
			dstPath = "";
			dstSubfolderSpec = 13;
			files = (
				4F70C1E81DE8DCA7006380B7 /* Loop Status Extension.appex in Embed App Extensions */,
			);
			name = "Embed App Extensions";
			runOnlyForDeploymentPostprocessing = 0;
		};
/* End PBXCopyFilesBuildPhase section */

/* Begin PBXFileReference section */
		4302F4E01D4E9C8900F0FCAF /* TextFieldTableViewController.swift */ = {isa = PBXFileReference; fileEncoding = 4; lastKnownFileType = sourcecode.swift; path = TextFieldTableViewController.swift; sourceTree = "<group>"; };
		4302F4E21D4EA54200F0FCAF /* InsulinDeliveryTableViewController.swift */ = {isa = PBXFileReference; fileEncoding = 4; lastKnownFileType = sourcecode.swift; path = InsulinDeliveryTableViewController.swift; sourceTree = "<group>"; };
		430B29892041F54A00BA9F93 /* NSUserDefaults.swift */ = {isa = PBXFileReference; fileEncoding = 4; lastKnownFileType = sourcecode.swift; path = NSUserDefaults.swift; sourceTree = "<group>"; };
		430B298C2041F56500BA9F93 /* LoopSettings.swift */ = {isa = PBXFileReference; fileEncoding = 4; lastKnownFileType = sourcecode.swift; path = LoopSettings.swift; sourceTree = "<group>"; };
		430B298D2041F56500BA9F93 /* GlucoseThreshold.swift */ = {isa = PBXFileReference; fileEncoding = 4; lastKnownFileType = sourcecode.swift; path = GlucoseThreshold.swift; sourceTree = "<group>"; };
		430B29922041F5B200BA9F93 /* UserDefaults+Loop.swift */ = {isa = PBXFileReference; fileEncoding = 4; lastKnownFileType = sourcecode.swift; path = "UserDefaults+Loop.swift"; sourceTree = "<group>"; };
		430B29942041F5CB00BA9F93 /* LoopSettings+Loop.swift */ = {isa = PBXFileReference; fileEncoding = 4; lastKnownFileType = sourcecode.swift; path = "LoopSettings+Loop.swift"; sourceTree = "<group>"; };
		430D85881F44037000AF2D4F /* HUDViewTableViewCell.swift */ = {isa = PBXFileReference; fileEncoding = 4; lastKnownFileType = sourcecode.swift; path = HUDViewTableViewCell.swift; sourceTree = "<group>"; };
		430DA58D1D4AEC230097D1CA /* NSBundle.swift */ = {isa = PBXFileReference; fileEncoding = 4; lastKnownFileType = sourcecode.swift; path = NSBundle.swift; sourceTree = "<group>"; };
		4311FB9A1F37FE1B00D4C0A7 /* TitleSubtitleTextFieldTableViewCell.swift */ = {isa = PBXFileReference; fileEncoding = 4; lastKnownFileType = sourcecode.swift; path = TitleSubtitleTextFieldTableViewCell.swift; sourceTree = "<group>"; };
		4313EDDF1D8A6BF90060FA79 /* ChartContainerView.swift */ = {isa = PBXFileReference; fileEncoding = 4; lastKnownFileType = sourcecode.swift; lineEnding = 0; path = ChartContainerView.swift; sourceTree = "<group>"; xcLanguageSpecificationIdentifier = xcode.lang.swift; };
		4315D2861CA5CC3B00589052 /* CarbEntryEditTableViewController.swift */ = {isa = PBXFileReference; fileEncoding = 4; lastKnownFileType = sourcecode.swift; path = CarbEntryEditTableViewController.swift; sourceTree = "<group>"; };
		4315D2891CA5F45E00589052 /* DiagnosticLogger+LoopKit.swift */ = {isa = PBXFileReference; fileEncoding = 4; lastKnownFileType = sourcecode.swift; path = "DiagnosticLogger+LoopKit.swift"; sourceTree = "<group>"; };
		431A8C3F1EC6E8AB00823B9C /* CircleMaskView.swift */ = {isa = PBXFileReference; fileEncoding = 4; lastKnownFileType = sourcecode.swift; path = CircleMaskView.swift; sourceTree = "<group>"; };
		431E73471FF95A900069B5F7 /* PersistenceController.swift */ = {isa = PBXFileReference; lastKnownFileType = sourcecode.swift; path = PersistenceController.swift; sourceTree = "<group>"; };
		4326BA631F3A44D9007CCAD4 /* ChartLineModel.swift */ = {isa = PBXFileReference; fileEncoding = 4; lastKnownFileType = sourcecode.swift; path = ChartLineModel.swift; sourceTree = "<group>"; };
		4328E0151CFBE1DA00E199AA /* ActionHUDController.swift */ = {isa = PBXFileReference; fileEncoding = 4; lastKnownFileType = sourcecode.swift; path = ActionHUDController.swift; sourceTree = "<group>"; };
		4328E0161CFBE1DA00E199AA /* BolusInterfaceController.swift */ = {isa = PBXFileReference; fileEncoding = 4; lastKnownFileType = sourcecode.swift; path = BolusInterfaceController.swift; sourceTree = "<group>"; };
		4328E01D1CFBE25F00E199AA /* AddCarbsInterfaceController.swift */ = {isa = PBXFileReference; fileEncoding = 4; lastKnownFileType = sourcecode.swift; path = AddCarbsInterfaceController.swift; sourceTree = "<group>"; };
		4328E0221CFBE2C500E199AA /* CLKComplicationTemplate.swift */ = {isa = PBXFileReference; fileEncoding = 4; lastKnownFileType = sourcecode.swift; path = CLKComplicationTemplate.swift; sourceTree = "<group>"; };
		4328E0231CFBE2C500E199AA /* NSUserDefaults+WatchApp.swift */ = {isa = PBXFileReference; fileEncoding = 4; lastKnownFileType = sourcecode.swift; path = "NSUserDefaults+WatchApp.swift"; sourceTree = "<group>"; };
		4328E0241CFBE2C500E199AA /* UIColor.swift */ = {isa = PBXFileReference; fileEncoding = 4; lastKnownFileType = sourcecode.swift; path = UIColor.swift; sourceTree = "<group>"; };
		4328E0251CFBE2C500E199AA /* WKAlertAction.swift */ = {isa = PBXFileReference; fileEncoding = 4; lastKnownFileType = sourcecode.swift; path = WKAlertAction.swift; sourceTree = "<group>"; };
		4328E02E1CFBF81800E199AA /* WKInterfaceImage.swift */ = {isa = PBXFileReference; fileEncoding = 4; lastKnownFileType = sourcecode.swift; path = WKInterfaceImage.swift; sourceTree = "<group>"; };
		4328E0311CFC068900E199AA /* WatchContext+LoopKit.swift */ = {isa = PBXFileReference; fileEncoding = 4; lastKnownFileType = sourcecode.swift; path = "WatchContext+LoopKit.swift"; sourceTree = "<group>"; };
		4328E0341CFC0AE100E199AA /* WatchDataManager.swift */ = {isa = PBXFileReference; fileEncoding = 4; lastKnownFileType = sourcecode.swift; lineEnding = 0; path = WatchDataManager.swift; sourceTree = "<group>"; xcLanguageSpecificationIdentifier = xcode.lang.swift; };
		432E73CA1D24B3D6009AD15D /* RemoteDataManager.swift */ = {isa = PBXFileReference; fileEncoding = 4; lastKnownFileType = sourcecode.swift; path = RemoteDataManager.swift; sourceTree = "<group>"; };
		4337615E1D52F487004A3647 /* GlucoseHUDView.swift */ = {isa = PBXFileReference; fileEncoding = 4; lastKnownFileType = sourcecode.swift; path = GlucoseHUDView.swift; sourceTree = "<group>"; };
		433EA4C31D9F71C800CD78FB /* CommandResponseViewController.swift */ = {isa = PBXFileReference; fileEncoding = 4; lastKnownFileType = sourcecode.swift; path = CommandResponseViewController.swift; sourceTree = "<group>"; };
		4341F4EA1EDB92AC001C936B /* LogglyService.swift */ = {isa = PBXFileReference; fileEncoding = 4; lastKnownFileType = sourcecode.swift; path = LogglyService.swift; sourceTree = "<group>"; };
		43441A9B1EDB34810087958C /* StatusExtensionContext+LoopKit.swift */ = {isa = PBXFileReference; fileEncoding = 4; lastKnownFileType = sourcecode.swift; path = "StatusExtensionContext+LoopKit.swift"; sourceTree = "<group>"; };
		4344628120A7A37E00C4BE6F /* CoreBluetooth.framework */ = {isa = PBXFileReference; lastKnownFileType = wrapper.framework; name = CoreBluetooth.framework; path = Platforms/WatchOS.platform/Developer/SDKs/WatchOS.sdk/System/Library/Frameworks/CoreBluetooth.framework; sourceTree = DEVELOPER_DIR; };
		4344628320A7A3BE00C4BE6F /* LoopKit.framework */ = {isa = PBXFileReference; explicitFileType = wrapper.framework; path = LoopKit.framework; sourceTree = BUILT_PRODUCTS_DIR; };
		4344628420A7A3BE00C4BE6F /* CGMBLEKit.framework */ = {isa = PBXFileReference; explicitFileType = wrapper.framework; path = CGMBLEKit.framework; sourceTree = BUILT_PRODUCTS_DIR; };
		4344628D20A7ADD100C4BE6F /* UserDefaults+CGM.swift */ = {isa = PBXFileReference; lastKnownFileType = sourcecode.swift; path = "UserDefaults+CGM.swift"; sourceTree = "<group>"; };
		4344629120A7C19800C4BE6F /* ButtonGroup.swift */ = {isa = PBXFileReference; lastKnownFileType = sourcecode.swift; path = ButtonGroup.swift; sourceTree = "<group>"; };
		4345E3F721F03D2A009E00E5 /* DatesAndNumberCell.swift */ = {isa = PBXFileReference; lastKnownFileType = sourcecode.swift; path = DatesAndNumberCell.swift; sourceTree = "<group>"; };
		4345E3F921F0473B009E00E5 /* TextCell.swift */ = {isa = PBXFileReference; lastKnownFileType = sourcecode.swift; path = TextCell.swift; sourceTree = "<group>"; };
		4345E3FD21F04A50009E00E5 /* DateIntervalFormatter.swift */ = {isa = PBXFileReference; lastKnownFileType = sourcecode.swift; path = DateIntervalFormatter.swift; sourceTree = "<group>"; };
		4345E40321F68AD9009E00E5 /* TextRowController.swift */ = {isa = PBXFileReference; lastKnownFileType = sourcecode.swift; path = TextRowController.swift; sourceTree = "<group>"; };
		4345E40521F68E18009E00E5 /* CarbEntryListController.swift */ = {isa = PBXFileReference; lastKnownFileType = sourcecode.swift; path = CarbEntryListController.swift; sourceTree = "<group>"; };
		4346D1E61C77F5FE00ABAFE3 /* ChartTableViewCell.swift */ = {isa = PBXFileReference; fileEncoding = 4; lastKnownFileType = sourcecode.swift; lineEnding = 0; path = ChartTableViewCell.swift; sourceTree = "<group>"; xcLanguageSpecificationIdentifier = xcode.lang.swift; };
		4346D1EF1C781BEA00ABAFE3 /* SwiftCharts.framework */ = {isa = PBXFileReference; explicitFileType = wrapper.framework; path = SwiftCharts.framework; sourceTree = BUILT_PRODUCTS_DIR; };
		434A9F9823124B210047C077 /* BolusConfirmationScene.swift */ = {isa = PBXFileReference; lastKnownFileType = sourcecode.swift; path = BolusConfirmationScene.swift; sourceTree = "<group>"; };
		434F54561D287FDB002A9274 /* NibLoadable.swift */ = {isa = PBXFileReference; fileEncoding = 4; lastKnownFileType = sourcecode.swift; path = NibLoadable.swift; sourceTree = "<group>"; };
		434FB6451D68F1CD007B9C70 /* Amplitude.framework */ = {isa = PBXFileReference; explicitFileType = wrapper.framework; path = Amplitude.framework; sourceTree = BUILT_PRODUCTS_DIR; };
		434FF1E91CF26C29000DB779 /* IdentifiableClass.swift */ = {isa = PBXFileReference; fileEncoding = 4; lastKnownFileType = sourcecode.swift; path = IdentifiableClass.swift; sourceTree = "<group>"; };
		434FF1ED1CF27EEF000DB779 /* UITableViewCell.swift */ = {isa = PBXFileReference; fileEncoding = 4; lastKnownFileType = sourcecode.swift; path = UITableViewCell.swift; sourceTree = "<group>"; };
		43511CDF21FD80E400566C63 /* RetrospectiveCorrection.swift */ = {isa = PBXFileReference; fileEncoding = 4; lastKnownFileType = sourcecode.swift; path = RetrospectiveCorrection.swift; sourceTree = "<group>"; };
		43511CE021FD80E400566C63 /* StandardRetrospectiveCorrection.swift */ = {isa = PBXFileReference; fileEncoding = 4; lastKnownFileType = sourcecode.swift; path = StandardRetrospectiveCorrection.swift; sourceTree = "<group>"; };
		43511CED220FC61700566C63 /* HUDRowController.swift */ = {isa = PBXFileReference; lastKnownFileType = sourcecode.swift; path = HUDRowController.swift; sourceTree = "<group>"; };
		43517914230A07100072ECC0 /* NumberFormatter+WatchApp.swift */ = {isa = PBXFileReference; lastKnownFileType = sourcecode.swift; path = "NumberFormatter+WatchApp.swift"; sourceTree = "<group>"; };
		43517916230A0E1A0072ECC0 /* WKInterfaceLabel.swift */ = {isa = PBXFileReference; lastKnownFileType = sourcecode.swift; path = WKInterfaceLabel.swift; sourceTree = "<group>"; };
		435400331C9F878D00D5819C /* SetBolusUserInfo.swift */ = {isa = PBXFileReference; fileEncoding = 4; lastKnownFileType = sourcecode.swift; path = SetBolusUserInfo.swift; sourceTree = "<group>"; };
		435CB6221F37967800C320C7 /* InsulinModelSettingsViewController.swift */ = {isa = PBXFileReference; fileEncoding = 4; lastKnownFileType = sourcecode.swift; path = InsulinModelSettingsViewController.swift; sourceTree = "<group>"; };
		435CB6241F37ABFC00C320C7 /* ExponentialInsulinModelPreset.swift */ = {isa = PBXFileReference; fileEncoding = 4; lastKnownFileType = sourcecode.swift; path = ExponentialInsulinModelPreset.swift; sourceTree = "<group>"; };
		435CB6261F37AE5600C320C7 /* WalshInsulinModel.swift */ = {isa = PBXFileReference; fileEncoding = 4; lastKnownFileType = sourcecode.swift; path = WalshInsulinModel.swift; sourceTree = "<group>"; };
		435CB6281F37B01300C320C7 /* InsulinModelSettings.swift */ = {isa = PBXFileReference; fileEncoding = 4; lastKnownFileType = sourcecode.swift; path = InsulinModelSettings.swift; sourceTree = "<group>"; };
		43649A621C7A347F00523D7F /* CollectionType.swift */ = {isa = PBXFileReference; fileEncoding = 4; lastKnownFileType = sourcecode.swift; path = CollectionType.swift; sourceTree = "<group>"; };
		4369618F1F19C86400447E89 /* ChartPointsContextFillLayer.swift */ = {isa = PBXFileReference; fileEncoding = 4; lastKnownFileType = sourcecode.swift; path = ChartPointsContextFillLayer.swift; sourceTree = "<group>"; };
		436A0DA41D236A2A00104B24 /* LoopError.swift */ = {isa = PBXFileReference; fileEncoding = 4; lastKnownFileType = sourcecode.swift; path = LoopError.swift; sourceTree = "<group>"; };
		436D9BF71F6F4EA100CFA75F /* recommended_temp_start_low_end_just_above_range.json */ = {isa = PBXFileReference; fileEncoding = 4; lastKnownFileType = text.json; path = recommended_temp_start_low_end_just_above_range.json; sourceTree = "<group>"; };
		4372E486213C86240068E043 /* SampleValue.swift */ = {isa = PBXFileReference; lastKnownFileType = sourcecode.swift; path = SampleValue.swift; sourceTree = "<group>"; };
		4372E48A213CB5F00068E043 /* Double.swift */ = {isa = PBXFileReference; lastKnownFileType = sourcecode.swift; path = Double.swift; sourceTree = "<group>"; };
		4372E48F213CFCE70068E043 /* LoopSettingsUserInfo.swift */ = {isa = PBXFileReference; lastKnownFileType = sourcecode.swift; path = LoopSettingsUserInfo.swift; sourceTree = "<group>"; };
		4372E495213DCDD30068E043 /* GlucoseChartValueHashable.swift */ = {isa = PBXFileReference; lastKnownFileType = sourcecode.swift; path = GlucoseChartValueHashable.swift; sourceTree = "<group>"; };
		4374B5EE209D84BE00D17AA8 /* OSLog.swift */ = {isa = PBXFileReference; fileEncoding = 4; lastKnownFileType = sourcecode.swift; path = OSLog.swift; sourceTree = "<group>"; };
		4374B5F3209D89A900D17AA8 /* TextFieldTableViewCell.swift */ = {isa = PBXFileReference; fileEncoding = 4; lastKnownFileType = sourcecode.swift; path = TextFieldTableViewCell.swift; sourceTree = "<group>"; };
		43776F8C1B8022E90074EA36 /* Loop.app */ = {isa = PBXFileReference; explicitFileType = wrapper.application; includeInIndex = 0; path = Loop.app; sourceTree = BUILT_PRODUCTS_DIR; };
		43776F8F1B8022E90074EA36 /* AppDelegate.swift */ = {isa = PBXFileReference; lastKnownFileType = sourcecode.swift; lineEnding = 0; path = AppDelegate.swift; sourceTree = "<group>"; xcLanguageSpecificationIdentifier = xcode.lang.swift; };
		43776F961B8022E90074EA36 /* Base */ = {isa = PBXFileReference; lastKnownFileType = file.storyboard; name = Base; path = Base.lproj/Main.storyboard; sourceTree = "<group>"; };
		43776F981B8022E90074EA36 /* DefaultAssets.xcassets */ = {isa = PBXFileReference; lastKnownFileType = folder.assetcatalog; path = DefaultAssets.xcassets; sourceTree = "<group>"; };
		43776F9B1B8022E90074EA36 /* Base */ = {isa = PBXFileReference; lastKnownFileType = file.storyboard; name = Base; path = Base.lproj/LaunchScreen.storyboard; sourceTree = "<group>"; };
		43785E922120A01B0057DED1 /* NewCarbEntryIntent+Loop.swift */ = {isa = PBXFileReference; lastKnownFileType = sourcecode.swift; path = "NewCarbEntryIntent+Loop.swift"; sourceTree = "<group>"; };
		43785E952120E4010057DED1 /* INRelevantShortcutStore+Loop.swift */ = {isa = PBXFileReference; lastKnownFileType = sourcecode.swift; path = "INRelevantShortcutStore+Loop.swift"; sourceTree = "<group>"; };
		43785E9A2120E7060057DED1 /* Base */ = {isa = PBXFileReference; lastKnownFileType = file.intentdefinition; name = Base; path = Base.lproj/Intents.intentdefinition; sourceTree = "<group>"; };
		43785E9F2122774A0057DED1 /* es */ = {isa = PBXFileReference; lastKnownFileType = text.plist.strings; name = es; path = es.lproj/Intents.strings; sourceTree = "<group>"; };
		43785EA12122774B0057DED1 /* ru */ = {isa = PBXFileReference; lastKnownFileType = text.plist.strings; name = ru; path = ru.lproj/Intents.strings; sourceTree = "<group>"; };
		4379CFEF21112CF700AADC79 /* ShareClientUI.framework */ = {isa = PBXFileReference; explicitFileType = wrapper.framework; path = ShareClientUI.framework; sourceTree = BUILT_PRODUCTS_DIR; };
		437AFEE6203688CF008C4892 /* LoopKitUI.framework */ = {isa = PBXFileReference; explicitFileType = wrapper.framework; path = LoopKitUI.framework; sourceTree = BUILT_PRODUCTS_DIR; };
		437CEEBD1CD6E0CB003C8C80 /* LoopCompletionHUDView.swift */ = {isa = PBXFileReference; fileEncoding = 4; lastKnownFileType = sourcecode.swift; path = LoopCompletionHUDView.swift; sourceTree = "<group>"; };
		437CEEBF1CD6FCD8003C8C80 /* BasalRateHUDView.swift */ = {isa = PBXFileReference; fileEncoding = 4; lastKnownFileType = sourcecode.swift; path = BasalRateHUDView.swift; sourceTree = "<group>"; };
		437CEEE31CDE5C0A003C8C80 /* UIImage.swift */ = {isa = PBXFileReference; fileEncoding = 4; lastKnownFileType = sourcecode.swift; path = UIImage.swift; sourceTree = "<group>"; };
		437D9BA11D7B5203007245E8 /* Loop.xcconfig */ = {isa = PBXFileReference; lastKnownFileType = text.xcconfig; path = Loop.xcconfig; sourceTree = "<group>"; };
		437D9BA21D7BC977007245E8 /* PredictionTableViewController.swift */ = {isa = PBXFileReference; fileEncoding = 4; lastKnownFileType = sourcecode.swift; path = PredictionTableViewController.swift; sourceTree = "<group>"; };
		437DE503229C8375003B1074 /* copy-frameworks.sh */ = {isa = PBXFileReference; lastKnownFileType = text.script.sh; path = "copy-frameworks.sh"; sourceTree = "<group>"; };
		438172D81F4E9E37003C3328 /* NewPumpEvent.swift */ = {isa = PBXFileReference; lastKnownFileType = sourcecode.swift; path = NewPumpEvent.swift; sourceTree = "<group>"; };
		438849E91D297CB6003B3F23 /* NightscoutService.swift */ = {isa = PBXFileReference; fileEncoding = 4; lastKnownFileType = sourcecode.swift; path = NightscoutService.swift; sourceTree = "<group>"; };
		438849EB1D29EC34003B3F23 /* AmplitudeService.swift */ = {isa = PBXFileReference; fileEncoding = 4; lastKnownFileType = sourcecode.swift; path = AmplitudeService.swift; sourceTree = "<group>"; };
		438849ED1D2A1EBB003B3F23 /* MLabService.swift */ = {isa = PBXFileReference; fileEncoding = 4; lastKnownFileType = sourcecode.swift; path = MLabService.swift; sourceTree = "<group>"; };
		438991661E91B563000EEF90 /* ChartPoint.swift */ = {isa = PBXFileReference; fileEncoding = 4; lastKnownFileType = sourcecode.swift; path = ChartPoint.swift; sourceTree = "<group>"; };
		4389916A1E91B689000EEF90 /* ChartSettings+Loop.swift */ = {isa = PBXFileReference; fileEncoding = 4; lastKnownFileType = sourcecode.swift; path = "ChartSettings+Loop.swift"; sourceTree = "<group>"; };
		438A95A71D8B9B24009D12E1 /* CGMBLEKit.framework */ = {isa = PBXFileReference; explicitFileType = wrapper.framework; path = CGMBLEKit.framework; sourceTree = BUILT_PRODUCTS_DIR; };
		438D42F81D7C88BC003244B0 /* PredictionInputEffect.swift */ = {isa = PBXFileReference; fileEncoding = 4; lastKnownFileType = sourcecode.swift; path = PredictionInputEffect.swift; sourceTree = "<group>"; };
		438D42FA1D7D11A4003244B0 /* PredictionInputEffectTableViewCell.swift */ = {isa = PBXFileReference; fileEncoding = 4; lastKnownFileType = sourcecode.swift; path = PredictionInputEffectTableViewCell.swift; sourceTree = "<group>"; };
		438DADC71CDE8F8B007697A5 /* LoopStateView.swift */ = {isa = PBXFileReference; fileEncoding = 4; lastKnownFileType = sourcecode.swift; path = LoopStateView.swift; sourceTree = "<group>"; };
		439706E522D2E84900C81566 /* PredictionSettingTableViewCell.swift */ = {isa = PBXFileReference; lastKnownFileType = sourcecode.swift; path = PredictionSettingTableViewCell.swift; sourceTree = "<group>"; };
		439897341CD2F7DE00223065 /* NSTimeInterval.swift */ = {isa = PBXFileReference; fileEncoding = 4; lastKnownFileType = sourcecode.swift; path = NSTimeInterval.swift; sourceTree = "<group>"; };
		439897361CD2F80600223065 /* AnalyticsManager.swift */ = {isa = PBXFileReference; fileEncoding = 4; lastKnownFileType = sourcecode.swift; lineEnding = 0; path = AnalyticsManager.swift; sourceTree = "<group>"; xcLanguageSpecificationIdentifier = xcode.lang.swift; };
		439A7941211F631C0041B75F /* RootNavigationController.swift */ = {isa = PBXFileReference; lastKnownFileType = sourcecode.swift; path = RootNavigationController.swift; sourceTree = "<group>"; };
		439A7943211FE22F0041B75F /* NSUserActivity.swift */ = {isa = PBXFileReference; lastKnownFileType = sourcecode.swift; path = NSUserActivity.swift; sourceTree = "<group>"; };
		439BED291E76093C00B0AED5 /* CGMManager.swift */ = {isa = PBXFileReference; fileEncoding = 4; lastKnownFileType = sourcecode.swift; path = CGMManager.swift; sourceTree = "<group>"; };
		43A51E1E1EB6D62A000736CC /* CarbAbsorptionViewController.swift */ = {isa = PBXFileReference; fileEncoding = 4; lastKnownFileType = sourcecode.swift; path = CarbAbsorptionViewController.swift; sourceTree = "<group>"; };
		43A51E201EB6DBDD000736CC /* ChartsTableViewController.swift */ = {isa = PBXFileReference; fileEncoding = 4; lastKnownFileType = sourcecode.swift; path = ChartsTableViewController.swift; sourceTree = "<group>"; };
		43A567681C94880B00334FAC /* LoopDataManager.swift */ = {isa = PBXFileReference; fileEncoding = 4; lastKnownFileType = sourcecode.swift; lineEnding = 0; path = LoopDataManager.swift; sourceTree = "<group>"; xcLanguageSpecificationIdentifier = xcode.lang.swift; };
		43A8EC6E210E622600A81379 /* CGMBLEKitUI.framework */ = {isa = PBXFileReference; explicitFileType = wrapper.framework; path = CGMBLEKitUI.framework; sourceTree = BUILT_PRODUCTS_DIR; };
		43A943721B926B7B0051FA24 /* WatchApp.app */ = {isa = PBXFileReference; explicitFileType = wrapper.application; includeInIndex = 0; path = WatchApp.app; sourceTree = BUILT_PRODUCTS_DIR; };
		43A943751B926B7B0051FA24 /* Base */ = {isa = PBXFileReference; lastKnownFileType = file.storyboard; name = Base; path = Base.lproj/Interface.storyboard; sourceTree = "<group>"; };
		43A9437E1B926B7B0051FA24 /* WatchApp Extension.appex */ = {isa = PBXFileReference; explicitFileType = "wrapper.app-extension"; includeInIndex = 0; path = "WatchApp Extension.appex"; sourceTree = BUILT_PRODUCTS_DIR; };
		43A943841B926B7B0051FA24 /* PushNotificationPayload.apns */ = {isa = PBXFileReference; lastKnownFileType = text; path = PushNotificationPayload.apns; sourceTree = "<group>"; };
		43A943871B926B7B0051FA24 /* ExtensionDelegate.swift */ = {isa = PBXFileReference; lastKnownFileType = sourcecode.swift; path = ExtensionDelegate.swift; sourceTree = "<group>"; };
		43A943891B926B7B0051FA24 /* NotificationController.swift */ = {isa = PBXFileReference; lastKnownFileType = sourcecode.swift; path = NotificationController.swift; sourceTree = "<group>"; };
		43A9438D1B926B7B0051FA24 /* ComplicationController.swift */ = {isa = PBXFileReference; lastKnownFileType = sourcecode.swift; path = ComplicationController.swift; sourceTree = "<group>"; };
		43A9438F1B926B7B0051FA24 /* Assets.xcassets */ = {isa = PBXFileReference; lastKnownFileType = folder.assetcatalog; path = Assets.xcassets; sourceTree = "<group>"; };
		43A943911B926B7B0051FA24 /* Info.plist */ = {isa = PBXFileReference; lastKnownFileType = text.plist.xml; path = Info.plist; sourceTree = "<group>"; };
		43B260481ED248FB008CAA77 /* CarbEntryTableViewCell.swift */ = {isa = PBXFileReference; fileEncoding = 4; lastKnownFileType = sourcecode.swift; path = CarbEntryTableViewCell.swift; sourceTree = "<group>"; };
		43B371851CE583890013C5A6 /* BasalStateView.swift */ = {isa = PBXFileReference; fileEncoding = 4; lastKnownFileType = sourcecode.swift; path = BasalStateView.swift; sourceTree = "<group>"; };
		43B371871CE597D10013C5A6 /* ShareClient.framework */ = {isa = PBXFileReference; explicitFileType = wrapper.framework; path = ShareClient.framework; sourceTree = BUILT_PRODUCTS_DIR; };
		43BFF0B11E45C18400FF19A9 /* UIColor.swift */ = {isa = PBXFileReference; fileEncoding = 4; lastKnownFileType = sourcecode.swift; path = UIColor.swift; sourceTree = "<group>"; };
		43BFF0B31E45C1BE00FF19A9 /* NumberFormatter.swift */ = {isa = PBXFileReference; fileEncoding = 4; lastKnownFileType = sourcecode.swift; path = NumberFormatter.swift; sourceTree = "<group>"; };
		43BFF0BB1E45C80600FF19A9 /* UIColor+Loop.swift */ = {isa = PBXFileReference; fileEncoding = 4; lastKnownFileType = sourcecode.swift; path = "UIColor+Loop.swift"; sourceTree = "<group>"; };
		43BFF0BE1E45C8EA00FF19A9 /* UIColor+Widget.swift */ = {isa = PBXFileReference; fileEncoding = 4; lastKnownFileType = sourcecode.swift; path = "UIColor+Widget.swift"; sourceTree = "<group>"; };
		43BFF0C31E4659E700FF19A9 /* UIColor+HIG.swift */ = {isa = PBXFileReference; fileEncoding = 4; lastKnownFileType = sourcecode.swift; path = "UIColor+HIG.swift"; sourceTree = "<group>"; };
		43BFF0CC1E466C8400FF19A9 /* StateColorPalette.swift */ = {isa = PBXFileReference; fileEncoding = 4; lastKnownFileType = sourcecode.swift; path = StateColorPalette.swift; sourceTree = "<group>"; };
		43C05CB021EBBDB9006FB252 /* TimeInRangeLesson.swift */ = {isa = PBXFileReference; lastKnownFileType = sourcecode.swift; path = TimeInRangeLesson.swift; sourceTree = "<group>"; };
		43C05CB421EBE274006FB252 /* Date.swift */ = {isa = PBXFileReference; lastKnownFileType = sourcecode.swift; path = Date.swift; sourceTree = "<group>"; };
		43C05CB721EBEA54006FB252 /* HKUnit.swift */ = {isa = PBXFileReference; lastKnownFileType = sourcecode.swift; path = HKUnit.swift; sourceTree = "<group>"; };
		43C05CBC21EBF77D006FB252 /* LessonsViewController.swift */ = {isa = PBXFileReference; lastKnownFileType = sourcecode.swift; path = LessonsViewController.swift; sourceTree = "<group>"; };
		43C05CBF21EBFFA4006FB252 /* Lesson.swift */ = {isa = PBXFileReference; lastKnownFileType = sourcecode.swift; path = Lesson.swift; sourceTree = "<group>"; };
		43C05CC121EC06E4006FB252 /* LessonConfigurationViewController.swift */ = {isa = PBXFileReference; lastKnownFileType = sourcecode.swift; path = LessonConfigurationViewController.swift; sourceTree = "<group>"; };
		43C05CC921EC382B006FB252 /* NumberEntry.swift */ = {isa = PBXFileReference; lastKnownFileType = sourcecode.swift; path = NumberEntry.swift; sourceTree = "<group>"; };
		43C094491CACCC73001F6403 /* NotificationManager.swift */ = {isa = PBXFileReference; fileEncoding = 4; lastKnownFileType = sourcecode.swift; path = NotificationManager.swift; sourceTree = "<group>"; };
		43C246A71D89990F0031F8D1 /* Crypto.framework */ = {isa = PBXFileReference; explicitFileType = wrapper.framework; path = Crypto.framework; sourceTree = BUILT_PRODUCTS_DIR; };
		43C2FAE01EB656A500364AFF /* GlucoseEffectVelocity.swift */ = {isa = PBXFileReference; fileEncoding = 4; lastKnownFileType = sourcecode.swift; path = GlucoseEffectVelocity.swift; sourceTree = "<group>"; };
		43C3B6EB20B650A80026CAFA /* SettingsImageTableViewCell.swift */ = {isa = PBXFileReference; lastKnownFileType = sourcecode.swift; path = SettingsImageTableViewCell.swift; sourceTree = "<group>"; };
		43C3B6F620BBCAA30026CAFA /* PumpManager.swift */ = {isa = PBXFileReference; lastKnownFileType = sourcecode.swift; path = PumpManager.swift; sourceTree = "<group>"; };
		43C513181E864C4E001547C7 /* GlucoseRangeSchedule.swift */ = {isa = PBXFileReference; fileEncoding = 4; lastKnownFileType = sourcecode.swift; path = GlucoseRangeSchedule.swift; sourceTree = "<group>"; };
		43C5F256222C7B7200905D10 /* TimeComponents.swift */ = {isa = PBXFileReference; lastKnownFileType = sourcecode.swift; path = TimeComponents.swift; sourceTree = "<group>"; };
		43C5F259222C921B00905D10 /* OSLog.swift */ = {isa = PBXFileReference; lastKnownFileType = sourcecode.swift; path = OSLog.swift; sourceTree = "<group>"; };
		43C728F4222266F000C62969 /* ModalDayLesson.swift */ = {isa = PBXFileReference; lastKnownFileType = sourcecode.swift; path = ModalDayLesson.swift; sourceTree = "<group>"; };
		43C728F62222700000C62969 /* DateIntervalEntry.swift */ = {isa = PBXFileReference; lastKnownFileType = sourcecode.swift; path = DateIntervalEntry.swift; sourceTree = "<group>"; };
		43C728F8222A448700C62969 /* DayCalculator.swift */ = {isa = PBXFileReference; lastKnownFileType = sourcecode.swift; path = DayCalculator.swift; sourceTree = "<group>"; };
		43C98058212A799E003B5D17 /* en */ = {isa = PBXFileReference; lastKnownFileType = text.plist.strings; name = en; path = en.lproj/Intents.strings; sourceTree = "<group>"; };
		43CB2B2A1D924D450079823D /* WCSession.swift */ = {isa = PBXFileReference; fileEncoding = 4; lastKnownFileType = sourcecode.swift; path = WCSession.swift; sourceTree = "<group>"; };
		43CE7CDD1CA8B63E003CC1B0 /* Data.swift */ = {isa = PBXFileReference; fileEncoding = 4; lastKnownFileType = sourcecode.swift; path = Data.swift; sourceTree = "<group>"; };
		43CEE6E51E56AFD400CB9116 /* NightscoutUploader.swift */ = {isa = PBXFileReference; fileEncoding = 4; lastKnownFileType = sourcecode.swift; path = NightscoutUploader.swift; sourceTree = "<group>"; };
		43D2E8221F00425400AE5CBF /* BolusViewController+LoopDataManager.swift */ = {isa = PBXFileReference; fileEncoding = 4; lastKnownFileType = sourcecode.swift; path = "BolusViewController+LoopDataManager.swift"; sourceTree = "<group>"; };
		43D381611EBD9759007F8C8F /* HeaderValuesTableViewCell.swift */ = {isa = PBXFileReference; fileEncoding = 4; lastKnownFileType = sourcecode.swift; path = HeaderValuesTableViewCell.swift; sourceTree = "<group>"; };
		43D533BB1CFD1DD7009E3085 /* WatchApp Extension.entitlements */ = {isa = PBXFileReference; lastKnownFileType = text.xml; path = "WatchApp Extension.entitlements"; sourceTree = "<group>"; };
		43D848AF1E7DCBE100DADCBC /* Result.swift */ = {isa = PBXFileReference; fileEncoding = 4; lastKnownFileType = sourcecode.swift; path = Result.swift; sourceTree = "<group>"; };
		43D9002A21EB209400AF44BF /* LoopCore.framework */ = {isa = PBXFileReference; explicitFileType = wrapper.framework; includeInIndex = 0; path = LoopCore.framework; sourceTree = BUILT_PRODUCTS_DIR; };
		43D9002C21EB225D00AF44BF /* HealthKit.framework */ = {isa = PBXFileReference; lastKnownFileType = wrapper.framework; name = HealthKit.framework; path = Platforms/WatchOS.platform/Developer/SDKs/WatchOS.sdk/System/Library/Frameworks/HealthKit.framework; sourceTree = DEVELOPER_DIR; };
		43D9003221EB258C00AF44BF /* InsulinModelSettings+Loop.swift */ = {isa = PBXFileReference; lastKnownFileType = sourcecode.swift; path = "InsulinModelSettings+Loop.swift"; sourceTree = "<group>"; };
		43D9F81721EC51CC000578CD /* DateEntry.swift */ = {isa = PBXFileReference; lastKnownFileType = sourcecode.swift; path = DateEntry.swift; sourceTree = "<group>"; };
		43D9F81921EC593C000578CD /* UITableViewCell.swift */ = {isa = PBXFileReference; lastKnownFileType = sourcecode.swift; path = UITableViewCell.swift; sourceTree = "<group>"; };
		43D9F81D21EF0609000578CD /* NumberRangeEntry.swift */ = {isa = PBXFileReference; lastKnownFileType = sourcecode.swift; path = NumberRangeEntry.swift; sourceTree = "<group>"; };
		43D9F81F21EF0906000578CD /* NSNumber.swift */ = {isa = PBXFileReference; lastKnownFileType = sourcecode.swift; path = NSNumber.swift; sourceTree = "<group>"; };
		43D9F82121EF0A7A000578CD /* QuantityRangeEntry.swift */ = {isa = PBXFileReference; lastKnownFileType = sourcecode.swift; path = QuantityRangeEntry.swift; sourceTree = "<group>"; };
		43D9F82321EFF1AB000578CD /* LessonResultsViewController.swift */ = {isa = PBXFileReference; lastKnownFileType = sourcecode.swift; path = LessonResultsViewController.swift; sourceTree = "<group>"; };
		43D9FFA221EA9A0C00AF44BF /* Learn.app */ = {isa = PBXFileReference; explicitFileType = wrapper.application; includeInIndex = 0; path = Learn.app; sourceTree = BUILT_PRODUCTS_DIR; };
		43D9FFA421EA9A0C00AF44BF /* AppDelegate.swift */ = {isa = PBXFileReference; lastKnownFileType = sourcecode.swift; path = AppDelegate.swift; sourceTree = "<group>"; };
		43D9FFA921EA9A0C00AF44BF /* Base */ = {isa = PBXFileReference; lastKnownFileType = file.storyboard; name = Base; path = Base.lproj/Main.storyboard; sourceTree = "<group>"; };
		43D9FFAB21EA9A0F00AF44BF /* Assets.xcassets */ = {isa = PBXFileReference; lastKnownFileType = folder.assetcatalog; path = Assets.xcassets; sourceTree = "<group>"; };
		43D9FFAE21EA9A0F00AF44BF /* Base */ = {isa = PBXFileReference; lastKnownFileType = file.storyboard; name = Base; path = Base.lproj/LaunchScreen.storyboard; sourceTree = "<group>"; };
		43D9FFB021EA9A0F00AF44BF /* Info.plist */ = {isa = PBXFileReference; lastKnownFileType = text.plist.xml; path = Info.plist; sourceTree = "<group>"; };
		43D9FFB521EA9B0100AF44BF /* Learn.entitlements */ = {isa = PBXFileReference; lastKnownFileType = text.plist.entitlements; path = Learn.entitlements; sourceTree = "<group>"; };
		43D9FFBF21EAB22E00AF44BF /* DataManager.swift */ = {isa = PBXFileReference; lastKnownFileType = sourcecode.swift; path = DataManager.swift; sourceTree = "<group>"; };
		43D9FFCF21EAE05D00AF44BF /* LoopCore.framework */ = {isa = PBXFileReference; explicitFileType = wrapper.framework; includeInIndex = 0; path = LoopCore.framework; sourceTree = BUILT_PRODUCTS_DIR; };
		43D9FFD121EAE05D00AF44BF /* LoopCore.h */ = {isa = PBXFileReference; lastKnownFileType = sourcecode.c.h; path = LoopCore.h; sourceTree = "<group>"; };
		43D9FFD221EAE05D00AF44BF /* Info.plist */ = {isa = PBXFileReference; lastKnownFileType = text.plist.xml; path = Info.plist; sourceTree = "<group>"; };
		43DACFFF20A2736F000F8529 /* PersistedPumpEvent.swift */ = {isa = PBXFileReference; lastKnownFileType = sourcecode.swift; path = PersistedPumpEvent.swift; sourceTree = "<group>"; };
		43DBF04B1C93B8D700B3C386 /* BolusViewController.swift */ = {isa = PBXFileReference; fileEncoding = 4; lastKnownFileType = sourcecode.swift; lineEnding = 0; path = BolusViewController.swift; sourceTree = "<group>"; xcLanguageSpecificationIdentifier = xcode.lang.swift; };
		43DBF0521C93EC8200B3C386 /* DeviceDataManager.swift */ = {isa = PBXFileReference; fileEncoding = 4; lastKnownFileType = sourcecode.swift; lineEnding = 0; path = DeviceDataManager.swift; sourceTree = "<group>"; xcLanguageSpecificationIdentifier = xcode.lang.swift; };
		43DBF0581C93F73800B3C386 /* CarbEntryTableViewController.swift */ = {isa = PBXFileReference; fileEncoding = 4; lastKnownFileType = sourcecode.swift; path = CarbEntryTableViewController.swift; sourceTree = "<group>"; };
		43DE92581C5479E4001FFDE1 /* CarbEntryUserInfo.swift */ = {isa = PBXFileReference; fileEncoding = 4; lastKnownFileType = sourcecode.swift; path = CarbEntryUserInfo.swift; sourceTree = "<group>"; };
		43E2D8C71D208D5B004DA55F /* KeychainManager+Loop.swift */ = {isa = PBXFileReference; fileEncoding = 4; lastKnownFileType = sourcecode.swift; path = "KeychainManager+Loop.swift"; sourceTree = "<group>"; };
		43E2D8C91D20B9E7004DA55F /* KeychainManagerTests.swift */ = {isa = PBXFileReference; fileEncoding = 4; lastKnownFileType = sourcecode.swift; path = KeychainManagerTests.swift; sourceTree = "<group>"; };
		43E2D8D11D20BF42004DA55F /* DoseMathTests.xctest */ = {isa = PBXFileReference; explicitFileType = wrapper.cfbundle; includeInIndex = 0; path = DoseMathTests.xctest; sourceTree = BUILT_PRODUCTS_DIR; };
		43E2D8D31D20BF42004DA55F /* DoseMathTests.swift */ = {isa = PBXFileReference; lastKnownFileType = sourcecode.swift; path = DoseMathTests.swift; sourceTree = "<group>"; };
		43E2D8D51D20BF42004DA55F /* Info.plist */ = {isa = PBXFileReference; lastKnownFileType = text.plist.xml; path = Info.plist; sourceTree = "<group>"; };
		43E2D8E11D20C0DB004DA55F /* read_selected_basal_profile.json */ = {isa = PBXFileReference; fileEncoding = 4; lastKnownFileType = text.json; path = read_selected_basal_profile.json; sourceTree = "<group>"; };
		43E2D8E21D20C0DB004DA55F /* recommend_temp_basal_correct_low_at_min.json */ = {isa = PBXFileReference; fileEncoding = 4; lastKnownFileType = text.json; path = recommend_temp_basal_correct_low_at_min.json; sourceTree = "<group>"; };
		43E2D8E31D20C0DB004DA55F /* recommend_temp_basal_flat_and_high.json */ = {isa = PBXFileReference; fileEncoding = 4; lastKnownFileType = text.json; path = recommend_temp_basal_flat_and_high.json; sourceTree = "<group>"; };
		43E2D8E41D20C0DB004DA55F /* recommend_temp_basal_high_and_falling.json */ = {isa = PBXFileReference; fileEncoding = 4; lastKnownFileType = text.json; path = recommend_temp_basal_high_and_falling.json; sourceTree = "<group>"; };
		43E2D8E51D20C0DB004DA55F /* recommend_temp_basal_high_and_rising.json */ = {isa = PBXFileReference; fileEncoding = 4; lastKnownFileType = text.json; path = recommend_temp_basal_high_and_rising.json; sourceTree = "<group>"; };
		43E2D8E61D20C0DB004DA55F /* recommend_temp_basal_in_range_and_rising.json */ = {isa = PBXFileReference; fileEncoding = 4; lastKnownFileType = text.json; path = recommend_temp_basal_in_range_and_rising.json; sourceTree = "<group>"; };
		43E2D8E71D20C0DB004DA55F /* recommend_temp_basal_no_change_glucose.json */ = {isa = PBXFileReference; fileEncoding = 4; lastKnownFileType = text.json; path = recommend_temp_basal_no_change_glucose.json; sourceTree = "<group>"; };
		43E2D8E81D20C0DB004DA55F /* recommend_temp_basal_start_high_end_in_range.json */ = {isa = PBXFileReference; fileEncoding = 4; lastKnownFileType = text.json; path = recommend_temp_basal_start_high_end_in_range.json; sourceTree = "<group>"; };
		43E2D8E91D20C0DB004DA55F /* recommend_temp_basal_start_high_end_low.json */ = {isa = PBXFileReference; fileEncoding = 4; lastKnownFileType = text.json; path = recommend_temp_basal_start_high_end_low.json; sourceTree = "<group>"; };
		43E2D8EA1D20C0DB004DA55F /* recommend_temp_basal_start_low_end_high.json */ = {isa = PBXFileReference; fileEncoding = 4; lastKnownFileType = text.json; path = recommend_temp_basal_start_low_end_high.json; sourceTree = "<group>"; };
		43E2D8EB1D20C0DB004DA55F /* recommend_temp_basal_start_low_end_in_range.json */ = {isa = PBXFileReference; fileEncoding = 4; lastKnownFileType = text.json; path = recommend_temp_basal_start_low_end_in_range.json; sourceTree = "<group>"; };
		43E2D90B1D20C581004DA55F /* LoopTests.xctest */ = {isa = PBXFileReference; explicitFileType = wrapper.cfbundle; includeInIndex = 0; path = LoopTests.xctest; sourceTree = BUILT_PRODUCTS_DIR; };
		43E2D90F1D20C581004DA55F /* Info.plist */ = {isa = PBXFileReference; lastKnownFileType = text.plist.xml; path = Info.plist; sourceTree = "<group>"; };
		43E3449E1B9D68E900C85C07 /* StatusTableViewController.swift */ = {isa = PBXFileReference; fileEncoding = 4; lastKnownFileType = sourcecode.swift; lineEnding = 0; path = StatusTableViewController.swift; sourceTree = "<group>"; xcLanguageSpecificationIdentifier = xcode.lang.swift; };
		43EDEE6B1CF2E12A00393BE3 /* Loop.entitlements */ = {isa = PBXFileReference; fileEncoding = 4; lastKnownFileType = text.xml; path = Loop.entitlements; sourceTree = "<group>"; };
		43F41C361D3BF32400C11ED6 /* UIAlertController.swift */ = {isa = PBXFileReference; fileEncoding = 4; lastKnownFileType = sourcecode.swift; path = UIAlertController.swift; sourceTree = "<group>"; };
		43F4EF1C1BA2A57600526CE1 /* DiagnosticLogger.swift */ = {isa = PBXFileReference; fileEncoding = 4; lastKnownFileType = sourcecode.swift; path = DiagnosticLogger.swift; sourceTree = "<group>"; };
		43F5C2C81B929C09003EB13D /* HealthKit.framework */ = {isa = PBXFileReference; lastKnownFileType = wrapper.framework; name = HealthKit.framework; path = System/Library/Frameworks/HealthKit.framework; sourceTree = SDKROOT; };
		43F5C2D41B92A4A6003EB13D /* Info.plist */ = {isa = PBXFileReference; fileEncoding = 4; lastKnownFileType = text.plist.xml; path = Info.plist; sourceTree = "<group>"; };
		43F5C2D61B92A4DC003EB13D /* Info.plist */ = {isa = PBXFileReference; fileEncoding = 4; lastKnownFileType = text.plist.xml; path = Info.plist; sourceTree = "<group>"; };
		43F5C2DA1B92A5E1003EB13D /* SettingsTableViewController.swift */ = {isa = PBXFileReference; fileEncoding = 4; lastKnownFileType = sourcecode.swift; lineEnding = 0; path = SettingsTableViewController.swift; sourceTree = "<group>"; xcLanguageSpecificationIdentifier = xcode.lang.swift; };
		43F64DD81D9C92C900D24DC6 /* TitleSubtitleTableViewCell.swift */ = {isa = PBXFileReference; fileEncoding = 4; lastKnownFileType = sourcecode.swift; path = TitleSubtitleTableViewCell.swift; sourceTree = "<group>"; };
		43F78D251C8FC000002152D1 /* DoseMath.swift */ = {isa = PBXFileReference; fileEncoding = 4; lastKnownFileType = sourcecode.swift; path = DoseMath.swift; sourceTree = "<group>"; };
		43F78D4B1C914197002152D1 /* LoopKit.framework */ = {isa = PBXFileReference; explicitFileType = wrapper.framework; path = LoopKit.framework; sourceTree = BUILT_PRODUCTS_DIR; };
		43F89CA222BDFBBC006BB54E /* UIActivityIndicatorView.swift */ = {isa = PBXFileReference; lastKnownFileType = sourcecode.swift; path = UIActivityIndicatorView.swift; sourceTree = "<group>"; };
		43FCEEA8221A615B0013DD30 /* StatusChartsManager.swift */ = {isa = PBXFileReference; lastKnownFileType = sourcecode.swift; path = StatusChartsManager.swift; sourceTree = "<group>"; };
		43FCEEAA221A61B40013DD30 /* IOBChart.swift */ = {isa = PBXFileReference; lastKnownFileType = sourcecode.swift; path = IOBChart.swift; sourceTree = "<group>"; };
		43FCEEAC221A66780013DD30 /* DateFormatter.swift */ = {isa = PBXFileReference; lastKnownFileType = sourcecode.swift; path = DateFormatter.swift; sourceTree = "<group>"; };
		43FCEEAE221A67A70013DD30 /* NumberFormatter+Charts.swift */ = {isa = PBXFileReference; lastKnownFileType = sourcecode.swift; path = "NumberFormatter+Charts.swift"; sourceTree = "<group>"; };
		43FCEEB0221A863E0013DD30 /* StatusChartsManager.swift */ = {isa = PBXFileReference; lastKnownFileType = sourcecode.swift; path = StatusChartsManager.swift; sourceTree = "<group>"; };
		43FCEEB2221BC3B60013DD30 /* DoseChart.swift */ = {isa = PBXFileReference; lastKnownFileType = sourcecode.swift; path = DoseChart.swift; sourceTree = "<group>"; };
		43FCEEB4221BCA020013DD30 /* COBChart.swift */ = {isa = PBXFileReference; lastKnownFileType = sourcecode.swift; path = COBChart.swift; sourceTree = "<group>"; };
		43FCEEB6221BCD160013DD30 /* InsulinModelChart.swift */ = {isa = PBXFileReference; lastKnownFileType = sourcecode.swift; path = InsulinModelChart.swift; sourceTree = "<group>"; };
		43FCEEB8221BCF790013DD30 /* GlucoseChart.swift */ = {isa = PBXFileReference; lastKnownFileType = sourcecode.swift; path = GlucoseChart.swift; sourceTree = "<group>"; };
		43FCEEBA22211C860013DD30 /* CarbEffectChart.swift */ = {isa = PBXFileReference; lastKnownFileType = sourcecode.swift; path = CarbEffectChart.swift; sourceTree = "<group>"; };
		43FCEEBC22212DD50013DD30 /* PredictedGlucoseChart.swift */ = {isa = PBXFileReference; lastKnownFileType = sourcecode.swift; path = PredictedGlucoseChart.swift; sourceTree = "<group>"; };
		4D3B40021D4A9DFE00BC6334 /* G4ShareSpy.framework */ = {isa = PBXFileReference; explicitFileType = wrapper.framework; path = G4ShareSpy.framework; sourceTree = BUILT_PRODUCTS_DIR; };
		4F08DE7C1E7BB6E5006741EA /* ChartAxisValueDoubleLog.swift */ = {isa = PBXFileReference; fileEncoding = 4; lastKnownFileType = sourcecode.swift; path = ChartAxisValueDoubleLog.swift; sourceTree = "<group>"; };
		4F08DE7D1E7BB6E5006741EA /* ChartAxisValueDoubleUnit.swift */ = {isa = PBXFileReference; fileEncoding = 4; lastKnownFileType = sourcecode.swift; path = ChartAxisValueDoubleUnit.swift; sourceTree = "<group>"; };
		4F08DE801E7BB6F1006741EA /* CGPoint.swift */ = {isa = PBXFileReference; fileEncoding = 4; lastKnownFileType = sourcecode.swift; path = CGPoint.swift; sourceTree = "<group>"; };
		4F08DE831E7BB70B006741EA /* ChartPointsScatterDownTrianglesLayer.swift */ = {isa = PBXFileReference; fileEncoding = 4; lastKnownFileType = sourcecode.swift; path = ChartPointsScatterDownTrianglesLayer.swift; sourceTree = "<group>"; };
		4F08DE841E7BB70B006741EA /* ChartPointsTouchHighlightLayerViewCache.swift */ = {isa = PBXFileReference; fileEncoding = 4; lastKnownFileType = sourcecode.swift; path = ChartPointsTouchHighlightLayerViewCache.swift; sourceTree = "<group>"; };
		4F08DE8E1E7BB871006741EA /* CollectionType+Loop.swift */ = {isa = PBXFileReference; fileEncoding = 4; lastKnownFileType = sourcecode.swift; path = "CollectionType+Loop.swift"; sourceTree = "<group>"; };
		4F11D3BF20DCBEEC006E072C /* GlucoseBackfillRequestUserInfo.swift */ = {isa = PBXFileReference; lastKnownFileType = sourcecode.swift; path = GlucoseBackfillRequestUserInfo.swift; sourceTree = "<group>"; };
		4F11D3C120DD80B3006E072C /* WatchHistoricalGlucose.swift */ = {isa = PBXFileReference; lastKnownFileType = sourcecode.swift; path = WatchHistoricalGlucose.swift; sourceTree = "<group>"; };
		4F2C15801E0495B200E160D4 /* WatchContext+WatchApp.swift */ = {isa = PBXFileReference; fileEncoding = 4; lastKnownFileType = sourcecode.swift; path = "WatchContext+WatchApp.swift"; sourceTree = "<group>"; };
		4F2C15921E09BF2C00E160D4 /* HUDView.swift */ = {isa = PBXFileReference; fileEncoding = 4; lastKnownFileType = sourcecode.swift; path = HUDView.swift; sourceTree = "<group>"; };
		4F2C15941E09BF3C00E160D4 /* HUDView.xib */ = {isa = PBXFileReference; fileEncoding = 4; lastKnownFileType = file.xib; path = HUDView.xib; sourceTree = "<group>"; };
		4F2C15961E09E94E00E160D4 /* HUDAssets.xcassets */ = {isa = PBXFileReference; lastKnownFileType = folder.assetcatalog; path = HUDAssets.xcassets; sourceTree = "<group>"; };
		4F526D5E1DF2459000A04910 /* HKUnit.swift */ = {isa = PBXFileReference; fileEncoding = 4; lastKnownFileType = sourcecode.swift; path = HKUnit.swift; sourceTree = "<group>"; };
		4F526D601DF8D9A900A04910 /* NetBasal.swift */ = {isa = PBXFileReference; fileEncoding = 4; lastKnownFileType = sourcecode.swift; path = NetBasal.swift; sourceTree = "<group>"; };
		4F6663931E905FD2009E74FC /* ChartColorPalette+Loop.swift */ = {isa = PBXFileReference; fileEncoding = 4; lastKnownFileType = sourcecode.swift; path = "ChartColorPalette+Loop.swift"; sourceTree = "<group>"; };
		4F70C1DC1DE8DCA7006380B7 /* Loop Status Extension.appex */ = {isa = PBXFileReference; explicitFileType = "wrapper.app-extension"; includeInIndex = 0; path = "Loop Status Extension.appex"; sourceTree = BUILT_PRODUCTS_DIR; };
		4F70C1DD1DE8DCA7006380B7 /* NotificationCenter.framework */ = {isa = PBXFileReference; lastKnownFileType = wrapper.framework; name = NotificationCenter.framework; path = System/Library/Frameworks/NotificationCenter.framework; sourceTree = SDKROOT; };
		4F70C1E01DE8DCA7006380B7 /* StatusViewController.swift */ = {isa = PBXFileReference; lastKnownFileType = sourcecode.swift; lineEnding = 0; path = StatusViewController.swift; sourceTree = "<group>"; xcLanguageSpecificationIdentifier = xcode.lang.swift; };
		4F70C1E31DE8DCA7006380B7 /* Base */ = {isa = PBXFileReference; lastKnownFileType = file.storyboard; name = Base; path = Base.lproj/MainInterface.storyboard; sourceTree = "<group>"; };
		4F70C1E51DE8DCA7006380B7 /* Info.plist */ = {isa = PBXFileReference; lastKnownFileType = text.plist.xml; path = Info.plist; sourceTree = "<group>"; };
		4F70C1FD1DE8E662006380B7 /* Loop Status Extension.entitlements */ = {isa = PBXFileReference; lastKnownFileType = text.plist.entitlements; path = "Loop Status Extension.entitlements"; sourceTree = "<group>"; };
		4F70C20F1DE8FAC5006380B7 /* StatusExtensionDataManager.swift */ = {isa = PBXFileReference; fileEncoding = 4; lastKnownFileType = sourcecode.swift; path = StatusExtensionDataManager.swift; sourceTree = "<group>"; };
		4F70C2111DE900EA006380B7 /* StatusExtensionContext.swift */ = {isa = PBXFileReference; fileEncoding = 4; lastKnownFileType = sourcecode.swift; path = StatusExtensionContext.swift; sourceTree = "<group>"; };
		4F73F5FB20E2E7FA00E8D82C /* GlucoseStore.swift */ = {isa = PBXFileReference; lastKnownFileType = sourcecode.swift; path = GlucoseStore.swift; sourceTree = "<group>"; };
		4F75288B1DFE1DC600C322D6 /* LoopUI.framework */ = {isa = PBXFileReference; explicitFileType = wrapper.framework; includeInIndex = 0; path = LoopUI.framework; sourceTree = BUILT_PRODUCTS_DIR; };
		4F75288D1DFE1DC600C322D6 /* LoopUI.h */ = {isa = PBXFileReference; lastKnownFileType = sourcecode.c.h; path = LoopUI.h; sourceTree = "<group>"; };
		4F75288E1DFE1DC600C322D6 /* Info.plist */ = {isa = PBXFileReference; lastKnownFileType = text.plist.xml; path = Info.plist; sourceTree = "<group>"; };
		4F75F00120FCFE8C00B5570E /* GlucoseChartScene.swift */ = {isa = PBXFileReference; lastKnownFileType = sourcecode.swift; path = GlucoseChartScene.swift; sourceTree = "<group>"; };
		4F7E8AC420E2AB9600AEA65E /* Date.swift */ = {isa = PBXFileReference; lastKnownFileType = sourcecode.swift; path = Date.swift; sourceTree = "<group>"; };
		4F7E8AC620E2AC0300AEA65E /* WatchPredictedGlucose.swift */ = {isa = PBXFileReference; lastKnownFileType = sourcecode.swift; path = WatchPredictedGlucose.swift; sourceTree = "<group>"; };
		4F82654F20E69F9A0031A8F5 /* HUDInterfaceController.swift */ = {isa = PBXFileReference; lastKnownFileType = sourcecode.swift; path = HUDInterfaceController.swift; sourceTree = "<group>"; };
		4FB76FC51E8C57B100B39636 /* ChartsManager.swift */ = {isa = PBXFileReference; fileEncoding = 4; lastKnownFileType = sourcecode.swift; path = ChartsManager.swift; sourceTree = "<group>"; };
		4FB76FCD1E8C835D00B39636 /* ChartColorPalette.swift */ = {isa = PBXFileReference; fileEncoding = 4; lastKnownFileType = sourcecode.swift; path = ChartColorPalette.swift; sourceTree = "<group>"; };
		4FC8C8001DEB93E400A1452E /* NSUserDefaults+StatusExtension.swift */ = {isa = PBXFileReference; fileEncoding = 4; lastKnownFileType = sourcecode.swift; path = "NSUserDefaults+StatusExtension.swift"; sourceTree = "<group>"; };
		4FDDD23620DC51DF00D04B16 /* LoopDataManager.swift */ = {isa = PBXFileReference; lastKnownFileType = sourcecode.swift; path = LoopDataManager.swift; sourceTree = "<group>"; };
		4FF4D0FF1E18374700846527 /* WatchContext.swift */ = {isa = PBXFileReference; fileEncoding = 4; lastKnownFileType = sourcecode.swift; path = WatchContext.swift; sourceTree = "<group>"; };
		4FFEDFBE20E5CF22000BFC58 /* ChartHUDController.swift */ = {isa = PBXFileReference; fileEncoding = 4; lastKnownFileType = sourcecode.swift; path = ChartHUDController.swift; sourceTree = "<group>"; };
		7D199D92212A067600241026 /* pl */ = {isa = PBXFileReference; lastKnownFileType = text.plist.strings; name = pl; path = pl.lproj/LaunchScreen.strings; sourceTree = "<group>"; };
		7D199D93212A067600241026 /* pl */ = {isa = PBXFileReference; lastKnownFileType = text.plist.strings; name = pl; path = pl.lproj/Main.strings; sourceTree = "<group>"; };
		7D199D94212A067600241026 /* pl */ = {isa = PBXFileReference; lastKnownFileType = text.plist.strings; name = pl; path = pl.lproj/MainInterface.strings; sourceTree = "<group>"; };
		7D199D95212A067600241026 /* pl */ = {isa = PBXFileReference; lastKnownFileType = text.plist.strings; name = pl; path = pl.lproj/Interface.strings; sourceTree = "<group>"; };
		7D199D96212A067600241026 /* pl */ = {isa = PBXFileReference; lastKnownFileType = text.plist.strings; name = pl; path = pl.lproj/Localizable.strings; sourceTree = "<group>"; };
		7D199D97212A067600241026 /* pl */ = {isa = PBXFileReference; lastKnownFileType = text.plist.strings; name = pl; path = pl.lproj/InfoPlist.strings; sourceTree = "<group>"; };
		7D199D98212A067600241026 /* pl */ = {isa = PBXFileReference; lastKnownFileType = text.plist.strings; name = pl; path = pl.lproj/InfoPlist.strings; sourceTree = "<group>"; };
		7D199D99212A067600241026 /* pl */ = {isa = PBXFileReference; lastKnownFileType = text.plist.strings; name = pl; path = pl.lproj/Localizable.strings; sourceTree = "<group>"; };
		7D199D9A212A067600241026 /* pl */ = {isa = PBXFileReference; lastKnownFileType = text.plist.strings; name = pl; path = pl.lproj/Localizable.strings; sourceTree = "<group>"; };
		7D199D9B212A067600241026 /* pl */ = {isa = PBXFileReference; lastKnownFileType = text.plist.strings; name = pl; path = pl.lproj/InfoPlist.strings; sourceTree = "<group>"; };
		7D199D9C212A067700241026 /* pl */ = {isa = PBXFileReference; lastKnownFileType = text.plist.strings; name = pl; path = pl.lproj/InfoPlist.strings; sourceTree = "<group>"; };
		7D199D9D212A067700241026 /* pl */ = {isa = PBXFileReference; lastKnownFileType = text.plist.strings; name = pl; path = pl.lproj/Localizable.strings; sourceTree = "<group>"; };
		7D199D9E212A067700241026 /* pl */ = {isa = PBXFileReference; lastKnownFileType = text.plist.strings; name = pl; path = pl.lproj/ckcomplication.strings; sourceTree = "<group>"; };
		7D199D9F212A067700241026 /* pl */ = {isa = PBXFileReference; lastKnownFileType = text.plist.strings; name = pl; path = pl.lproj/InfoPlist.strings; sourceTree = "<group>"; };
		7D199DA0212A067700241026 /* pl */ = {isa = PBXFileReference; lastKnownFileType = text.plist.strings; name = pl; path = pl.lproj/InfoPlist.strings; sourceTree = "<group>"; };
		7D199DA1212A067700241026 /* pl */ = {isa = PBXFileReference; lastKnownFileType = text.plist.strings; name = pl; path = pl.lproj/InfoPlist.strings; sourceTree = "<group>"; };
		7D199DA2212A067700241026 /* pl */ = {isa = PBXFileReference; lastKnownFileType = text.plist.strings; name = pl; path = pl.lproj/Localizable.strings; sourceTree = "<group>"; };
		7D23667521250BE30028B67D /* Base */ = {isa = PBXFileReference; lastKnownFileType = text.plist.strings; name = Base; path = Base.lproj/Localizable.strings; sourceTree = "<group>"; };
		7D23667621250BF70028B67D /* Base */ = {isa = PBXFileReference; lastKnownFileType = text.plist.strings; name = Base; path = Base.lproj/InfoPlist.strings; sourceTree = "<group>"; };
		7D23667721250C280028B67D /* Base */ = {isa = PBXFileReference; lastKnownFileType = text.plist.strings; name = Base; path = Base.lproj/InfoPlist.strings; sourceTree = "<group>"; };
		7D23667821250C2D0028B67D /* Base */ = {isa = PBXFileReference; lastKnownFileType = text.plist.strings; name = Base; path = Base.lproj/Localizable.strings; sourceTree = "<group>"; };
		7D23667921250C440028B67D /* Base */ = {isa = PBXFileReference; lastKnownFileType = text.plist.strings; name = Base; path = Base.lproj/Localizable.strings; sourceTree = "<group>"; };
		7D23667A21250C480028B67D /* Base */ = {isa = PBXFileReference; lastKnownFileType = text.plist.strings; name = Base; path = Base.lproj/InfoPlist.strings; sourceTree = "<group>"; };
		7D23667C21250C7E0028B67D /* LocalizedString.swift */ = {isa = PBXFileReference; fileEncoding = 4; lastKnownFileType = sourcecode.swift; name = LocalizedString.swift; path = LoopUI/Common/LocalizedString.swift; sourceTree = SOURCE_ROOT; };
		7D23667E21250CAC0028B67D /* Base */ = {isa = PBXFileReference; lastKnownFileType = text.plist.strings; name = Base; path = Base.lproj/InfoPlist.strings; sourceTree = "<group>"; };
		7D23667F21250CB80028B67D /* Base */ = {isa = PBXFileReference; lastKnownFileType = text.plist.strings; name = Base; path = Base.lproj/Localizable.strings; sourceTree = "<group>"; };
		7D23668021250CBE0028B67D /* Base */ = {isa = PBXFileReference; lastKnownFileType = text.plist.strings; name = Base; path = Base.lproj/InfoPlist.strings; sourceTree = "<group>"; };
		7D23668121250CC50028B67D /* Base */ = {isa = PBXFileReference; lastKnownFileType = text.plist.strings; name = Base; path = Base.lproj/ckcomplication.strings; sourceTree = "<group>"; };
		7D23668221250CF60028B67D /* Base */ = {isa = PBXFileReference; lastKnownFileType = text.plist.strings; name = Base; path = Base.lproj/InfoPlist.strings; sourceTree = "<group>"; };
		7D23668321250CFB0028B67D /* Base */ = {isa = PBXFileReference; lastKnownFileType = text.plist.strings; name = Base; path = Base.lproj/Localizable.strings; sourceTree = "<group>"; };
		7D23668421250D180028B67D /* fr */ = {isa = PBXFileReference; lastKnownFileType = text.plist.strings; name = fr; path = fr.lproj/LaunchScreen.strings; sourceTree = "<group>"; };
		7D23668521250D180028B67D /* fr */ = {isa = PBXFileReference; lastKnownFileType = text.plist.strings; name = fr; path = fr.lproj/Main.strings; sourceTree = "<group>"; };
		7D23668621250D180028B67D /* fr */ = {isa = PBXFileReference; lastKnownFileType = text.plist.strings; name = fr; path = fr.lproj/MainInterface.strings; sourceTree = "<group>"; };
		7D23668721250D180028B67D /* fr */ = {isa = PBXFileReference; lastKnownFileType = text.plist.strings; name = fr; path = fr.lproj/Interface.strings; sourceTree = "<group>"; };
		7D23668821250D180028B67D /* fr */ = {isa = PBXFileReference; lastKnownFileType = text.plist.strings; name = fr; path = fr.lproj/Localizable.strings; sourceTree = "<group>"; };
		7D23668921250D180028B67D /* fr */ = {isa = PBXFileReference; lastKnownFileType = text.plist.strings; name = fr; path = fr.lproj/InfoPlist.strings; sourceTree = "<group>"; };
		7D23668A21250D180028B67D /* fr */ = {isa = PBXFileReference; lastKnownFileType = text.plist.strings; name = fr; path = fr.lproj/InfoPlist.strings; sourceTree = "<group>"; };
		7D23668B21250D180028B67D /* fr */ = {isa = PBXFileReference; lastKnownFileType = text.plist.strings; name = fr; path = fr.lproj/Localizable.strings; sourceTree = "<group>"; };
		7D23668C21250D190028B67D /* fr */ = {isa = PBXFileReference; lastKnownFileType = text.plist.strings; name = fr; path = fr.lproj/Localizable.strings; sourceTree = "<group>"; };
		7D23668D21250D190028B67D /* fr */ = {isa = PBXFileReference; lastKnownFileType = text.plist.strings; name = fr; path = fr.lproj/InfoPlist.strings; sourceTree = "<group>"; };
		7D23668E21250D190028B67D /* fr */ = {isa = PBXFileReference; lastKnownFileType = text.plist.strings; name = fr; path = fr.lproj/InfoPlist.strings; sourceTree = "<group>"; };
		7D23668F21250D190028B67D /* fr */ = {isa = PBXFileReference; lastKnownFileType = text.plist.strings; name = fr; path = fr.lproj/Localizable.strings; sourceTree = "<group>"; };
		7D23669021250D190028B67D /* fr */ = {isa = PBXFileReference; lastKnownFileType = text.plist.strings; name = fr; path = fr.lproj/ckcomplication.strings; sourceTree = "<group>"; };
		7D23669121250D190028B67D /* fr */ = {isa = PBXFileReference; lastKnownFileType = text.plist.strings; name = fr; path = fr.lproj/InfoPlist.strings; sourceTree = "<group>"; };
		7D23669221250D190028B67D /* fr */ = {isa = PBXFileReference; lastKnownFileType = text.plist.strings; name = fr; path = fr.lproj/InfoPlist.strings; sourceTree = "<group>"; };
		7D23669321250D190028B67D /* fr */ = {isa = PBXFileReference; lastKnownFileType = text.plist.strings; name = fr; path = fr.lproj/Localizable.strings; sourceTree = "<group>"; };
		7D23669421250D220028B67D /* de */ = {isa = PBXFileReference; lastKnownFileType = text.plist.strings; name = de; path = de.lproj/LaunchScreen.strings; sourceTree = "<group>"; };
		7D23669521250D220028B67D /* de */ = {isa = PBXFileReference; lastKnownFileType = text.plist.strings; name = de; path = de.lproj/Main.strings; sourceTree = "<group>"; };
		7D23669621250D230028B67D /* de */ = {isa = PBXFileReference; lastKnownFileType = text.plist.strings; name = de; path = de.lproj/MainInterface.strings; sourceTree = "<group>"; };
		7D23669721250D230028B67D /* de */ = {isa = PBXFileReference; lastKnownFileType = text.plist.strings; name = de; path = de.lproj/Interface.strings; sourceTree = "<group>"; };
		7D23669821250D230028B67D /* de */ = {isa = PBXFileReference; lastKnownFileType = text.plist.strings; name = de; path = de.lproj/Localizable.strings; sourceTree = "<group>"; };
		7D23669921250D230028B67D /* de */ = {isa = PBXFileReference; lastKnownFileType = text.plist.strings; name = de; path = de.lproj/InfoPlist.strings; sourceTree = "<group>"; };
		7D23669A21250D230028B67D /* de */ = {isa = PBXFileReference; lastKnownFileType = text.plist.strings; name = de; path = de.lproj/InfoPlist.strings; sourceTree = "<group>"; };
		7D23669B21250D230028B67D /* de */ = {isa = PBXFileReference; lastKnownFileType = text.plist.strings; name = de; path = de.lproj/Localizable.strings; sourceTree = "<group>"; };
		7D23669C21250D230028B67D /* de */ = {isa = PBXFileReference; lastKnownFileType = text.plist.strings; name = de; path = de.lproj/Localizable.strings; sourceTree = "<group>"; };
		7D23669D21250D230028B67D /* de */ = {isa = PBXFileReference; lastKnownFileType = text.plist.strings; name = de; path = de.lproj/InfoPlist.strings; sourceTree = "<group>"; };
		7D23669E21250D230028B67D /* de */ = {isa = PBXFileReference; lastKnownFileType = text.plist.strings; name = de; path = de.lproj/InfoPlist.strings; sourceTree = "<group>"; };
		7D23669F21250D240028B67D /* de */ = {isa = PBXFileReference; lastKnownFileType = text.plist.strings; name = de; path = de.lproj/Localizable.strings; sourceTree = "<group>"; };
		7D2366A021250D240028B67D /* de */ = {isa = PBXFileReference; lastKnownFileType = text.plist.strings; name = de; path = de.lproj/ckcomplication.strings; sourceTree = "<group>"; };
		7D2366A121250D240028B67D /* de */ = {isa = PBXFileReference; lastKnownFileType = text.plist.strings; name = de; path = de.lproj/InfoPlist.strings; sourceTree = "<group>"; };
		7D2366A221250D240028B67D /* de */ = {isa = PBXFileReference; lastKnownFileType = text.plist.strings; name = de; path = de.lproj/InfoPlist.strings; sourceTree = "<group>"; };
		7D2366A321250D240028B67D /* de */ = {isa = PBXFileReference; lastKnownFileType = text.plist.strings; name = de; path = de.lproj/Localizable.strings; sourceTree = "<group>"; };
		7D2366A421250D2C0028B67D /* zh-Hans */ = {isa = PBXFileReference; lastKnownFileType = text.plist.strings; name = "zh-Hans"; path = "zh-Hans.lproj/LaunchScreen.strings"; sourceTree = "<group>"; };
		7D2366A521250D2C0028B67D /* zh-Hans */ = {isa = PBXFileReference; lastKnownFileType = text.plist.strings; name = "zh-Hans"; path = "zh-Hans.lproj/Main.strings"; sourceTree = "<group>"; };
		7D2366A621250D2C0028B67D /* zh-Hans */ = {isa = PBXFileReference; lastKnownFileType = text.plist.strings; name = "zh-Hans"; path = "zh-Hans.lproj/MainInterface.strings"; sourceTree = "<group>"; };
		7D2366A721250D2C0028B67D /* zh-Hans */ = {isa = PBXFileReference; lastKnownFileType = text.plist.strings; name = "zh-Hans"; path = "zh-Hans.lproj/Interface.strings"; sourceTree = "<group>"; };
		7D2366A821250D2C0028B67D /* zh-Hans */ = {isa = PBXFileReference; lastKnownFileType = text.plist.strings; name = "zh-Hans"; path = "zh-Hans.lproj/Localizable.strings"; sourceTree = "<group>"; };
		7D2366A921250D2C0028B67D /* zh-Hans */ = {isa = PBXFileReference; lastKnownFileType = text.plist.strings; name = "zh-Hans"; path = "zh-Hans.lproj/InfoPlist.strings"; sourceTree = "<group>"; };
		7D2366AA21250D2C0028B67D /* zh-Hans */ = {isa = PBXFileReference; lastKnownFileType = text.plist.strings; name = "zh-Hans"; path = "zh-Hans.lproj/InfoPlist.strings"; sourceTree = "<group>"; };
		7D2366AB21250D2D0028B67D /* zh-Hans */ = {isa = PBXFileReference; lastKnownFileType = text.plist.strings; name = "zh-Hans"; path = "zh-Hans.lproj/Localizable.strings"; sourceTree = "<group>"; };
		7D2366AC21250D2D0028B67D /* zh-Hans */ = {isa = PBXFileReference; lastKnownFileType = text.plist.strings; name = "zh-Hans"; path = "zh-Hans.lproj/Localizable.strings"; sourceTree = "<group>"; };
		7D2366AD21250D2D0028B67D /* zh-Hans */ = {isa = PBXFileReference; lastKnownFileType = text.plist.strings; name = "zh-Hans"; path = "zh-Hans.lproj/InfoPlist.strings"; sourceTree = "<group>"; };
		7D2366AE21250D2D0028B67D /* zh-Hans */ = {isa = PBXFileReference; lastKnownFileType = text.plist.strings; name = "zh-Hans"; path = "zh-Hans.lproj/InfoPlist.strings"; sourceTree = "<group>"; };
		7D2366AF21250D2D0028B67D /* zh-Hans */ = {isa = PBXFileReference; lastKnownFileType = text.plist.strings; name = "zh-Hans"; path = "zh-Hans.lproj/Localizable.strings"; sourceTree = "<group>"; };
		7D2366B021250D2D0028B67D /* zh-Hans */ = {isa = PBXFileReference; lastKnownFileType = text.plist.strings; name = "zh-Hans"; path = "zh-Hans.lproj/ckcomplication.strings"; sourceTree = "<group>"; };
		7D2366B121250D2D0028B67D /* zh-Hans */ = {isa = PBXFileReference; lastKnownFileType = text.plist.strings; name = "zh-Hans"; path = "zh-Hans.lproj/InfoPlist.strings"; sourceTree = "<group>"; };
		7D2366B221250D2D0028B67D /* zh-Hans */ = {isa = PBXFileReference; lastKnownFileType = text.plist.strings; name = "zh-Hans"; path = "zh-Hans.lproj/InfoPlist.strings"; sourceTree = "<group>"; };
		7D2366B321250D2D0028B67D /* zh-Hans */ = {isa = PBXFileReference; lastKnownFileType = text.plist.strings; name = "zh-Hans"; path = "zh-Hans.lproj/Localizable.strings"; sourceTree = "<group>"; };
		7D2366B421250D350028B67D /* it */ = {isa = PBXFileReference; lastKnownFileType = text.plist.strings; name = it; path = it.lproj/Interface.strings; sourceTree = "<group>"; };
		7D2366B521250D360028B67D /* it */ = {isa = PBXFileReference; lastKnownFileType = text.plist.strings; name = it; path = it.lproj/InfoPlist.strings; sourceTree = "<group>"; };
		7D2366B621250D360028B67D /* it */ = {isa = PBXFileReference; lastKnownFileType = text.plist.strings; name = it; path = it.lproj/LaunchScreen.strings; sourceTree = "<group>"; };
		7D2366B721250D360028B67D /* it */ = {isa = PBXFileReference; lastKnownFileType = text.plist.strings; name = it; path = it.lproj/Main.strings; sourceTree = "<group>"; };
		7D2366B821250D360028B67D /* it */ = {isa = PBXFileReference; lastKnownFileType = text.plist.strings; name = it; path = it.lproj/MainInterface.strings; sourceTree = "<group>"; };
		7D2366B921250D360028B67D /* it */ = {isa = PBXFileReference; lastKnownFileType = text.plist.strings; name = it; path = it.lproj/Localizable.strings; sourceTree = "<group>"; };
		7D2366BA21250D360028B67D /* it */ = {isa = PBXFileReference; lastKnownFileType = text.plist.strings; name = it; path = it.lproj/InfoPlist.strings; sourceTree = "<group>"; };
		7D2366BB21250D360028B67D /* it */ = {isa = PBXFileReference; lastKnownFileType = text.plist.strings; name = it; path = it.lproj/InfoPlist.strings; sourceTree = "<group>"; };
		7D2366BC21250D360028B67D /* it */ = {isa = PBXFileReference; lastKnownFileType = text.plist.strings; name = it; path = it.lproj/Localizable.strings; sourceTree = "<group>"; };
		7D2366BD21250D360028B67D /* it */ = {isa = PBXFileReference; lastKnownFileType = text.plist.strings; name = it; path = it.lproj/Localizable.strings; sourceTree = "<group>"; };
		7D2366BE21250D360028B67D /* it */ = {isa = PBXFileReference; lastKnownFileType = text.plist.strings; name = it; path = it.lproj/InfoPlist.strings; sourceTree = "<group>"; };
		7D2366BF21250D370028B67D /* it */ = {isa = PBXFileReference; lastKnownFileType = text.plist.strings; name = it; path = it.lproj/Localizable.strings; sourceTree = "<group>"; };
		7D2366C021250D370028B67D /* it */ = {isa = PBXFileReference; lastKnownFileType = text.plist.strings; name = it; path = it.lproj/ckcomplication.strings; sourceTree = "<group>"; };
		7D2366C121250D370028B67D /* it */ = {isa = PBXFileReference; lastKnownFileType = text.plist.strings; name = it; path = it.lproj/InfoPlist.strings; sourceTree = "<group>"; };
		7D2366C221250D370028B67D /* it */ = {isa = PBXFileReference; lastKnownFileType = text.plist.strings; name = it; path = it.lproj/InfoPlist.strings; sourceTree = "<group>"; };
		7D2366C321250D370028B67D /* it */ = {isa = PBXFileReference; lastKnownFileType = text.plist.strings; name = it; path = it.lproj/Localizable.strings; sourceTree = "<group>"; };
		7D2366C421250D3F0028B67D /* nl */ = {isa = PBXFileReference; lastKnownFileType = text.plist.strings; name = nl; path = nl.lproj/LaunchScreen.strings; sourceTree = "<group>"; };
		7D2366C521250D3F0028B67D /* nl */ = {isa = PBXFileReference; lastKnownFileType = text.plist.strings; name = nl; path = nl.lproj/Main.strings; sourceTree = "<group>"; };
		7D2366C621250D3F0028B67D /* nl */ = {isa = PBXFileReference; lastKnownFileType = text.plist.strings; name = nl; path = nl.lproj/MainInterface.strings; sourceTree = "<group>"; };
		7D2366C721250D3F0028B67D /* nl */ = {isa = PBXFileReference; lastKnownFileType = text.plist.strings; name = nl; path = nl.lproj/Interface.strings; sourceTree = "<group>"; };
		7D2366C821250D400028B67D /* nl */ = {isa = PBXFileReference; lastKnownFileType = text.plist.strings; name = nl; path = nl.lproj/Localizable.strings; sourceTree = "<group>"; };
		7D2366C921250D400028B67D /* nl */ = {isa = PBXFileReference; lastKnownFileType = text.plist.strings; name = nl; path = nl.lproj/InfoPlist.strings; sourceTree = "<group>"; };
		7D2366CA21250D400028B67D /* nl */ = {isa = PBXFileReference; lastKnownFileType = text.plist.strings; name = nl; path = nl.lproj/InfoPlist.strings; sourceTree = "<group>"; };
		7D2366CB21250D400028B67D /* nl */ = {isa = PBXFileReference; lastKnownFileType = text.plist.strings; name = nl; path = nl.lproj/Localizable.strings; sourceTree = "<group>"; };
		7D2366CC21250D400028B67D /* nl */ = {isa = PBXFileReference; lastKnownFileType = text.plist.strings; name = nl; path = nl.lproj/Localizable.strings; sourceTree = "<group>"; };
		7D2366CD21250D400028B67D /* nl */ = {isa = PBXFileReference; lastKnownFileType = text.plist.strings; name = nl; path = nl.lproj/InfoPlist.strings; sourceTree = "<group>"; };
		7D2366CE21250D400028B67D /* nl */ = {isa = PBXFileReference; lastKnownFileType = text.plist.strings; name = nl; path = nl.lproj/InfoPlist.strings; sourceTree = "<group>"; };
		7D2366CF21250D400028B67D /* nl */ = {isa = PBXFileReference; lastKnownFileType = text.plist.strings; name = nl; path = nl.lproj/Localizable.strings; sourceTree = "<group>"; };
		7D2366D021250D400028B67D /* nl */ = {isa = PBXFileReference; lastKnownFileType = text.plist.strings; name = nl; path = nl.lproj/ckcomplication.strings; sourceTree = "<group>"; };
		7D2366D121250D410028B67D /* nl */ = {isa = PBXFileReference; lastKnownFileType = text.plist.strings; name = nl; path = nl.lproj/InfoPlist.strings; sourceTree = "<group>"; };
		7D2366D221250D410028B67D /* nl */ = {isa = PBXFileReference; lastKnownFileType = text.plist.strings; name = nl; path = nl.lproj/InfoPlist.strings; sourceTree = "<group>"; };
		7D2366D321250D410028B67D /* nl */ = {isa = PBXFileReference; lastKnownFileType = text.plist.strings; name = nl; path = nl.lproj/Localizable.strings; sourceTree = "<group>"; };
		7D2366D421250D4A0028B67D /* nb */ = {isa = PBXFileReference; lastKnownFileType = text.plist.strings; name = nb; path = nb.lproj/LaunchScreen.strings; sourceTree = "<group>"; };
		7D2366D521250D4A0028B67D /* nb */ = {isa = PBXFileReference; lastKnownFileType = text.plist.strings; name = nb; path = nb.lproj/Main.strings; sourceTree = "<group>"; };
		7D2366D621250D4A0028B67D /* nb */ = {isa = PBXFileReference; lastKnownFileType = text.plist.strings; name = nb; path = nb.lproj/MainInterface.strings; sourceTree = "<group>"; };
		7D2366D721250D4A0028B67D /* nb */ = {isa = PBXFileReference; lastKnownFileType = text.plist.strings; name = nb; path = nb.lproj/Interface.strings; sourceTree = "<group>"; };
		7D2366D821250D4A0028B67D /* nb */ = {isa = PBXFileReference; lastKnownFileType = text.plist.strings; name = nb; path = nb.lproj/Localizable.strings; sourceTree = "<group>"; };
		7D2366D921250D4A0028B67D /* nb */ = {isa = PBXFileReference; lastKnownFileType = text.plist.strings; name = nb; path = nb.lproj/InfoPlist.strings; sourceTree = "<group>"; };
		7D2366DA21250D4A0028B67D /* nb */ = {isa = PBXFileReference; lastKnownFileType = text.plist.strings; name = nb; path = nb.lproj/InfoPlist.strings; sourceTree = "<group>"; };
		7D2366DB21250D4A0028B67D /* nb */ = {isa = PBXFileReference; lastKnownFileType = text.plist.strings; name = nb; path = nb.lproj/Localizable.strings; sourceTree = "<group>"; };
		7D2366DC21250D4B0028B67D /* nb */ = {isa = PBXFileReference; lastKnownFileType = text.plist.strings; name = nb; path = nb.lproj/Localizable.strings; sourceTree = "<group>"; };
		7D2366DD21250D4B0028B67D /* nb */ = {isa = PBXFileReference; lastKnownFileType = text.plist.strings; name = nb; path = nb.lproj/InfoPlist.strings; sourceTree = "<group>"; };
		7D2366DE21250D4B0028B67D /* nb */ = {isa = PBXFileReference; lastKnownFileType = text.plist.strings; name = nb; path = nb.lproj/InfoPlist.strings; sourceTree = "<group>"; };
		7D2366DF21250D4B0028B67D /* nb */ = {isa = PBXFileReference; lastKnownFileType = text.plist.strings; name = nb; path = nb.lproj/Localizable.strings; sourceTree = "<group>"; };
		7D2366E021250D4B0028B67D /* nb */ = {isa = PBXFileReference; lastKnownFileType = text.plist.strings; name = nb; path = nb.lproj/ckcomplication.strings; sourceTree = "<group>"; };
		7D2366E121250D4B0028B67D /* nb */ = {isa = PBXFileReference; lastKnownFileType = text.plist.strings; name = nb; path = nb.lproj/InfoPlist.strings; sourceTree = "<group>"; };
		7D2366E221250D4B0028B67D /* nb */ = {isa = PBXFileReference; lastKnownFileType = text.plist.strings; name = nb; path = nb.lproj/InfoPlist.strings; sourceTree = "<group>"; };
		7D2366E321250D4B0028B67D /* nb */ = {isa = PBXFileReference; lastKnownFileType = text.plist.strings; name = nb; path = nb.lproj/Localizable.strings; sourceTree = "<group>"; };
		7D2366E521250E0A0028B67D /* es */ = {isa = PBXFileReference; lastKnownFileType = text.plist.strings; name = es; path = es.lproj/InfoPlist.strings; sourceTree = "<group>"; };
		7D2366E721250E7B0028B67D /* de */ = {isa = PBXFileReference; lastKnownFileType = text.plist.strings; name = de; path = de.lproj/InfoPlist.strings; sourceTree = "<group>"; };
		7D2366E921250E8F0028B67D /* fr */ = {isa = PBXFileReference; lastKnownFileType = text.plist.strings; name = fr; path = fr.lproj/InfoPlist.strings; sourceTree = "<group>"; };
		7D2366EA21250EA40028B67D /* it */ = {isa = PBXFileReference; lastKnownFileType = text.plist.strings; name = it; path = it.lproj/InfoPlist.strings; sourceTree = "<group>"; };
		7D2366EB21250EB80028B67D /* nb */ = {isa = PBXFileReference; lastKnownFileType = text.plist.strings; name = nb; path = nb.lproj/InfoPlist.strings; sourceTree = "<group>"; };
		7D2366EC21250ECE0028B67D /* zh-Hans */ = {isa = PBXFileReference; lastKnownFileType = text.plist.strings; name = "zh-Hans"; path = "zh-Hans.lproj/InfoPlist.strings"; sourceTree = "<group>"; };
		7D2366ED21250F010028B67D /* ru */ = {isa = PBXFileReference; lastKnownFileType = text.plist.strings; name = ru; path = ru.lproj/InfoPlist.strings; sourceTree = "<group>"; };
		7D2366EE21250F170028B67D /* nl */ = {isa = PBXFileReference; lastKnownFileType = text.plist.strings; name = nl; path = nl.lproj/InfoPlist.strings; sourceTree = "<group>"; };
		7D68AAA91FE2DB0A00522C49 /* ru */ = {isa = PBXFileReference; lastKnownFileType = text.plist.strings; name = ru; path = ru.lproj/LaunchScreen.strings; sourceTree = "<group>"; };
		7D68AAAA1FE2DB0A00522C49 /* ru */ = {isa = PBXFileReference; lastKnownFileType = text.plist.strings; name = ru; path = ru.lproj/Main.strings; sourceTree = "<group>"; };
		7D68AAAB1FE2DB0A00522C49 /* ru */ = {isa = PBXFileReference; lastKnownFileType = text.plist.strings; name = ru; path = ru.lproj/MainInterface.strings; sourceTree = "<group>"; };
		7D68AAAC1FE2DB0A00522C49 /* ru */ = {isa = PBXFileReference; lastKnownFileType = text.plist.strings; name = ru; path = ru.lproj/Interface.strings; sourceTree = "<group>"; };
		7D68AAAD1FE2E8D400522C49 /* ru */ = {isa = PBXFileReference; lastKnownFileType = text.plist.strings; name = ru; path = ru.lproj/Localizable.strings; sourceTree = "<group>"; };
		7D68AAAE1FE2E8D400522C49 /* ru */ = {isa = PBXFileReference; lastKnownFileType = text.plist.strings; name = ru; path = ru.lproj/InfoPlist.strings; sourceTree = "<group>"; };
		7D68AAAF1FE2E8D500522C49 /* ru */ = {isa = PBXFileReference; lastKnownFileType = text.plist.strings; name = ru; path = ru.lproj/InfoPlist.strings; sourceTree = "<group>"; };
		7D68AAB01FE2E8D500522C49 /* ru */ = {isa = PBXFileReference; lastKnownFileType = text.plist.strings; name = ru; path = ru.lproj/ckcomplication.strings; sourceTree = "<group>"; };
		7D68AAB11FE2E8D500522C49 /* ru */ = {isa = PBXFileReference; lastKnownFileType = text.plist.strings; name = ru; path = ru.lproj/InfoPlist.strings; sourceTree = "<group>"; };
		7D68AAB21FE2E8D500522C49 /* ru */ = {isa = PBXFileReference; lastKnownFileType = text.plist.strings; name = ru; path = ru.lproj/InfoPlist.strings; sourceTree = "<group>"; };
		7D68AAB31FE2E8D500522C49 /* ru */ = {isa = PBXFileReference; lastKnownFileType = text.plist.strings; name = ru; path = ru.lproj/Localizable.strings; sourceTree = "<group>"; };
		7D68AAB41FE2E8D600522C49 /* ru */ = {isa = PBXFileReference; lastKnownFileType = text.plist.strings; name = ru; path = ru.lproj/InfoPlist.strings; sourceTree = "<group>"; };
		7D68AAB51FE2E8D600522C49 /* ru */ = {isa = PBXFileReference; lastKnownFileType = text.plist.strings; name = ru; path = ru.lproj/InfoPlist.strings; sourceTree = "<group>"; };
		7D68AAB61FE2E8D600522C49 /* ru */ = {isa = PBXFileReference; lastKnownFileType = text.plist.strings; name = ru; path = ru.lproj/Localizable.strings; sourceTree = "<group>"; };
		7D68AAB71FE2E8D600522C49 /* ru */ = {isa = PBXFileReference; lastKnownFileType = text.plist.strings; name = ru; path = ru.lproj/Localizable.strings; sourceTree = "<group>"; };
		7D68AAB81FE2E8D700522C49 /* ru */ = {isa = PBXFileReference; lastKnownFileType = text.plist.strings; name = ru; path = ru.lproj/Localizable.strings; sourceTree = "<group>"; };
		7D7076361FE06EDE004AC8EA /* es */ = {isa = PBXFileReference; lastKnownFileType = text.plist.strings; name = es; path = es.lproj/Localizable.strings; sourceTree = "<group>"; };
		7D70763B1FE06EDF004AC8EA /* es */ = {isa = PBXFileReference; lastKnownFileType = text.plist.strings; name = es; path = es.lproj/InfoPlist.strings; sourceTree = "<group>"; };
		7D7076401FE06EDF004AC8EA /* es */ = {isa = PBXFileReference; lastKnownFileType = text.plist.strings; name = es; path = es.lproj/ckcomplication.strings; sourceTree = "<group>"; };
		7D7076421FE06EE0004AC8EA /* es */ = {isa = PBXFileReference; lastKnownFileType = text.plist.strings; name = es; path = es.lproj/InfoPlist.strings; sourceTree = "<group>"; };
		7D7076461FE06EE0004AC8EA /* es */ = {isa = PBXFileReference; lastKnownFileType = text.plist.strings; name = es; path = es.lproj/InfoPlist.strings; sourceTree = "<group>"; };
		7D70764B1FE06EE1004AC8EA /* es */ = {isa = PBXFileReference; lastKnownFileType = text.plist.strings; name = es; path = es.lproj/Localizable.strings; sourceTree = "<group>"; };
		7D7076501FE06EE1004AC8EA /* es */ = {isa = PBXFileReference; lastKnownFileType = text.plist.strings; name = es; path = es.lproj/InfoPlist.strings; sourceTree = "<group>"; };
		7D7076551FE06EE2004AC8EA /* es */ = {isa = PBXFileReference; lastKnownFileType = text.plist.strings; name = es; path = es.lproj/InfoPlist.strings; sourceTree = "<group>"; };
		7D70765A1FE06EE2004AC8EA /* es */ = {isa = PBXFileReference; lastKnownFileType = text.plist.strings; name = es; path = es.lproj/Localizable.strings; sourceTree = "<group>"; };
		7D70765F1FE06EE3004AC8EA /* es */ = {isa = PBXFileReference; lastKnownFileType = text.plist.strings; name = es; path = es.lproj/Localizable.strings; sourceTree = "<group>"; };
		7D7076641FE06EE4004AC8EA /* es */ = {isa = PBXFileReference; lastKnownFileType = text.plist.strings; name = es; path = es.lproj/Localizable.strings; sourceTree = "<group>"; };
		7D7076691FE0702F004AC8EA /* es */ = {isa = PBXFileReference; lastKnownFileType = text.plist.strings; name = es; path = es.lproj/InfoPlist.strings; sourceTree = "<group>"; };
		7DD382761F8DBFC60071272B /* es */ = {isa = PBXFileReference; lastKnownFileType = text.plist.strings; name = es; path = es.lproj/LaunchScreen.strings; sourceTree = "<group>"; };
		7DD382771F8DBFC60071272B /* es */ = {isa = PBXFileReference; lastKnownFileType = text.plist.strings; name = es; path = es.lproj/Main.strings; sourceTree = "<group>"; };
		7DD382781F8DBFC60071272B /* es */ = {isa = PBXFileReference; lastKnownFileType = text.plist.strings; name = es; path = es.lproj/MainInterface.strings; sourceTree = "<group>"; };
		7DD382791F8DBFC60071272B /* es */ = {isa = PBXFileReference; lastKnownFileType = text.plist.strings; name = es; path = es.lproj/Interface.strings; sourceTree = "<group>"; };
		892A5D29222EF60A008961AB /* MockKit.framework */ = {isa = PBXFileReference; explicitFileType = wrapper.framework; name = MockKit.framework; path = Carthage/Build/iOS/MockKit.framework; sourceTree = SOURCE_ROOT; };
		892A5D2B222EF60A008961AB /* MockKitUI.framework */ = {isa = PBXFileReference; explicitFileType = wrapper.framework; name = MockKitUI.framework; path = Carthage/Build/iOS/MockKitUI.framework; sourceTree = SOURCE_ROOT; };
		892A5D58222F0A27008961AB /* Debug.swift */ = {isa = PBXFileReference; lastKnownFileType = sourcecode.swift; path = Debug.swift; sourceTree = "<group>"; };
		892A5D5A222F0D7C008961AB /* LoopTestingKit.framework */ = {isa = PBXFileReference; explicitFileType = wrapper.framework; name = LoopTestingKit.framework; path = Carthage/Build/iOS/LoopTestingKit.framework; sourceTree = SOURCE_ROOT; };
		892A5D682230C41D008961AB /* RangeReplaceableCollection.swift */ = {isa = PBXFileReference; lastKnownFileType = sourcecode.swift; path = RangeReplaceableCollection.swift; sourceTree = "<group>"; };
		892FB4CC22040104005293EC /* OverridePresetRow.swift */ = {isa = PBXFileReference; lastKnownFileType = sourcecode.swift; path = OverridePresetRow.swift; sourceTree = "<group>"; };
		892FB4CE220402C0005293EC /* OverrideSelectionController.swift */ = {isa = PBXFileReference; lastKnownFileType = sourcecode.swift; path = OverrideSelectionController.swift; sourceTree = "<group>"; };
		894F71E11FFEC4D8007D365C /* DefaultAssets.xcassets */ = {isa = PBXFileReference; lastKnownFileType = folder.assetcatalog; path = DefaultAssets.xcassets; sourceTree = "<group>"; };
		895FE0942201234000FCF18A /* OverrideSelectionViewController.swift */ = {isa = PBXFileReference; fileEncoding = 4; lastKnownFileType = sourcecode.swift; path = OverrideSelectionViewController.swift; sourceTree = "<group>"; };
		898ECA5E218ABD17001E9D35 /* GlucoseChartScaler.swift */ = {isa = PBXFileReference; fileEncoding = 4; lastKnownFileType = sourcecode.swift; path = GlucoseChartScaler.swift; sourceTree = "<group>"; };
		898ECA5F218ABD17001E9D35 /* GlucoseChartData.swift */ = {isa = PBXFileReference; fileEncoding = 4; lastKnownFileType = sourcecode.swift; path = GlucoseChartData.swift; sourceTree = "<group>"; };
		898ECA62218ABD21001E9D35 /* ComplicationChartManager.swift */ = {isa = PBXFileReference; fileEncoding = 4; lastKnownFileType = sourcecode.swift; path = ComplicationChartManager.swift; sourceTree = "<group>"; };
		898ECA64218ABD9A001E9D35 /* CGRect.swift */ = {isa = PBXFileReference; fileEncoding = 4; lastKnownFileType = sourcecode.swift; path = CGRect.swift; sourceTree = "<group>"; };
		898ECA66218ABDA8001E9D35 /* WatchApp Extension-Bridging-Header.h */ = {isa = PBXFileReference; lastKnownFileType = sourcecode.c.h; path = "WatchApp Extension-Bridging-Header.h"; sourceTree = "<group>"; };
		898ECA67218ABDA8001E9D35 /* CLKTextProvider+Compound.m */ = {isa = PBXFileReference; fileEncoding = 4; lastKnownFileType = sourcecode.c.objc; path = "CLKTextProvider+Compound.m"; sourceTree = "<group>"; };
		898ECA68218ABDA9001E9D35 /* CLKTextProvider+Compound.h */ = {isa = PBXFileReference; fileEncoding = 4; lastKnownFileType = sourcecode.c.h; path = "CLKTextProvider+Compound.h"; sourceTree = "<group>"; };
		89ADE13A226BFA0F0067222B /* TestingScenariosManager.swift */ = {isa = PBXFileReference; lastKnownFileType = sourcecode.swift; path = TestingScenariosManager.swift; sourceTree = "<group>"; };
		89CA2B2F226C0161004D9350 /* DirectoryObserver.swift */ = {isa = PBXFileReference; lastKnownFileType = sourcecode.swift; path = DirectoryObserver.swift; sourceTree = "<group>"; };
		89CA2B31226C18B8004D9350 /* TestingScenariosTableViewController.swift */ = {isa = PBXFileReference; lastKnownFileType = sourcecode.swift; path = TestingScenariosTableViewController.swift; sourceTree = "<group>"; };
		89CA2B3C226E6B13004D9350 /* LocalTestingScenariosManager.swift */ = {isa = PBXFileReference; lastKnownFileType = sourcecode.swift; path = LocalTestingScenariosManager.swift; sourceTree = "<group>"; };
		89E267FB2292456700A3F2AF /* FeatureFlags.swift */ = {isa = PBXFileReference; lastKnownFileType = sourcecode.swift; path = FeatureFlags.swift; sourceTree = "<group>"; };
		89E267FE229267DF00A3F2AF /* Optional.swift */ = {isa = PBXFileReference; lastKnownFileType = sourcecode.swift; path = Optional.swift; sourceTree = "<group>"; };
<<<<<<< HEAD
		9E38926622F4C97900AC2801 /* ParameterEstimation.swift */ = {isa = PBXFileReference; lastKnownFileType = sourcecode.swift; path = ParameterEstimation.swift; sourceTree = "<group>"; };
=======
		9E0F6348218D4AC1006E5D21 /* IntegralRetrospectiveCorrectionTests.swift */ = {isa = PBXFileReference; lastKnownFileType = sourcecode.swift; path = IntegralRetrospectiveCorrectionTests.swift; sourceTree = "<group>"; };
		9E575200217D87E7002D167B /* IntegralRetrospectiveCorrection.swift */ = {isa = PBXFileReference; lastKnownFileType = sourcecode.swift; path = IntegralRetrospectiveCorrection.swift; sourceTree = "<group>"; };
		9E604098218F8850003D93A9 /* glucose_discrepancies_constant_positive.json */ = {isa = PBXFileReference; fileEncoding = 4; lastKnownFileType = text.json; path = glucose_discrepancies_constant_positive.json; sourceTree = "<group>"; };
		9E60409A218FFF75003D93A9 /* glucose_discrepancies_single_same_sign.json */ = {isa = PBXFileReference; fileEncoding = 4; lastKnownFileType = text.json; path = glucose_discrepancies_single_same_sign.json; sourceTree = "<group>"; };
		9EAFDFED218E6CBB0016F9ED /* glucose_discrepancies_sampled.json */ = {isa = PBXFileReference; fileEncoding = 4; lastKnownFileType = text.json; path = glucose_discrepancies_sampled.json; sourceTree = "<group>"; };
>>>>>>> c3793224
		C10428961D17BAD400DD539A /* NightscoutUploadKit.framework */ = {isa = PBXFileReference; explicitFileType = wrapper.framework; path = NightscoutUploadKit.framework; sourceTree = BUILT_PRODUCTS_DIR; };
		C10B28451EA9BA5E006EA1FC /* far_future_high_bg_forecast.json */ = {isa = PBXFileReference; fileEncoding = 4; lastKnownFileType = text.json; path = far_future_high_bg_forecast.json; sourceTree = "<group>"; };
		C125F31A22FE7CE200FD0545 /* copy-frameworks.sh */ = {isa = PBXFileReference; fileEncoding = 4; lastKnownFileType = text.script.sh; path = "copy-frameworks.sh"; sourceTree = "<group>"; };
		C12CB9AC23106A3C00F84978 /* it */ = {isa = PBXFileReference; lastKnownFileType = text.plist.strings; name = it; path = it.lproj/Intents.strings; sourceTree = "<group>"; };
		C12CB9AE23106A5C00F84978 /* fr */ = {isa = PBXFileReference; lastKnownFileType = text.plist.strings; name = fr; path = fr.lproj/Intents.strings; sourceTree = "<group>"; };
		C12CB9B023106A5F00F84978 /* de */ = {isa = PBXFileReference; lastKnownFileType = text.plist.strings; name = de; path = de.lproj/Intents.strings; sourceTree = "<group>"; };
		C12CB9B223106A6000F84978 /* zh-Hans */ = {isa = PBXFileReference; lastKnownFileType = text.plist.strings; name = "zh-Hans"; path = "zh-Hans.lproj/Intents.strings"; sourceTree = "<group>"; };
		C12CB9B423106A6100F84978 /* nl */ = {isa = PBXFileReference; lastKnownFileType = text.plist.strings; name = nl; path = nl.lproj/Intents.strings; sourceTree = "<group>"; };
		C12CB9B623106A6200F84978 /* nb */ = {isa = PBXFileReference; lastKnownFileType = text.plist.strings; name = nb; path = nb.lproj/Intents.strings; sourceTree = "<group>"; };
		C12CB9B823106A6300F84978 /* pl */ = {isa = PBXFileReference; lastKnownFileType = text.plist.strings; name = pl; path = pl.lproj/Intents.strings; sourceTree = "<group>"; };
		C12F21A61DFA79CB00748193 /* recommend_temp_basal_very_low_end_in_range.json */ = {isa = PBXFileReference; fileEncoding = 4; lastKnownFileType = text.json; path = recommend_temp_basal_very_low_end_in_range.json; sourceTree = "<group>"; };
		C15713811DAC6983005BC4D2 /* MealBolusNightscoutTreatment.swift */ = {isa = PBXFileReference; fileEncoding = 4; lastKnownFileType = sourcecode.swift; path = MealBolusNightscoutTreatment.swift; sourceTree = "<group>"; };
		C165B8CD23302C5D0004112E /* RemoteCommand.swift */ = {isa = PBXFileReference; lastKnownFileType = sourcecode.swift; path = RemoteCommand.swift; sourceTree = "<group>"; };
		C16DA84122E8E112008624C2 /* LoopPlugins.swift */ = {isa = PBXFileReference; lastKnownFileType = sourcecode.swift; path = LoopPlugins.swift; sourceTree = "<group>"; };
		C17824991E1999FA00D9D25C /* CaseCountable.swift */ = {isa = PBXFileReference; fileEncoding = 4; lastKnownFileType = sourcecode.swift; path = CaseCountable.swift; sourceTree = "<group>"; };
		C178249F1E19CF9800D9D25C /* GlucoseThresholdTableViewController.swift */ = {isa = PBXFileReference; fileEncoding = 4; lastKnownFileType = sourcecode.swift; path = GlucoseThresholdTableViewController.swift; sourceTree = "<group>"; };
		C17824A21E19EAB600D9D25C /* recommend_temp_basal_start_very_low_end_high.json */ = {isa = PBXFileReference; fileEncoding = 4; lastKnownFileType = text.json; path = recommend_temp_basal_start_very_low_end_high.json; sourceTree = "<group>"; };
		C17824A41E1AD4D100D9D25C /* BolusRecommendation.swift */ = {isa = PBXFileReference; fileEncoding = 4; lastKnownFileType = sourcecode.swift; path = BolusRecommendation.swift; sourceTree = "<group>"; };
		C1814B85225E507C008D2D8E /* Sequence.swift */ = {isa = PBXFileReference; lastKnownFileType = sourcecode.swift; path = Sequence.swift; sourceTree = "<group>"; };
		C18A491222FCC22800FDA733 /* build-derived-assets.sh */ = {isa = PBXFileReference; fileEncoding = 4; lastKnownFileType = text.script.sh; path = "build-derived-assets.sh"; sourceTree = "<group>"; };
		C18A491322FCC22900FDA733 /* make_scenario.py */ = {isa = PBXFileReference; fileEncoding = 4; lastKnownFileType = text.script.python; path = make_scenario.py; sourceTree = "<group>"; };
		C18A491422FCC22900FDA733 /* build-derived-watch-assets.sh */ = {isa = PBXFileReference; fileEncoding = 4; lastKnownFileType = text.script.sh; path = "build-derived-watch-assets.sh"; sourceTree = "<group>"; };
		C18A491522FCC22900FDA733 /* copy-plugins.sh */ = {isa = PBXFileReference; fileEncoding = 4; lastKnownFileType = text.script.sh; path = "copy-plugins.sh"; sourceTree = "<group>"; };
		C18C8C501D5A351900E043FB /* NightscoutDataManager.swift */ = {isa = PBXFileReference; fileEncoding = 4; lastKnownFileType = sourcecode.swift; path = NightscoutDataManager.swift; sourceTree = "<group>"; };
		C1A3EED1235233E1007672E3 /* DerivedAssets.xcassets */ = {isa = PBXFileReference; lastKnownFileType = folder.assetcatalog; path = DerivedAssets.xcassets; sourceTree = "<group>"; };
		C1A3EED323523551007672E3 /* DerivedAssets.xcassets */ = {isa = PBXFileReference; lastKnownFileType = folder.assetcatalog; path = DerivedAssets.xcassets; sourceTree = "<group>"; };
		C1C6591B1E1B1FDA0025CC58 /* recommend_temp_basal_dropping_then_rising.json */ = {isa = PBXFileReference; fileEncoding = 4; lastKnownFileType = text.json; path = recommend_temp_basal_dropping_then_rising.json; sourceTree = "<group>"; };
		C1D197FE232CF92D0096D646 /* capture-build-details.sh */ = {isa = PBXFileReference; fileEncoding = 4; lastKnownFileType = text.script.sh; path = "capture-build-details.sh"; sourceTree = "<group>"; };
		C1D289B422F90A52003FFBD9 /* BasalDeliveryState.swift */ = {isa = PBXFileReference; lastKnownFileType = sourcecode.swift; path = BasalDeliveryState.swift; sourceTree = "<group>"; };
		C1E2773D224177C000354103 /* ClockKit.framework */ = {isa = PBXFileReference; lastKnownFileType = wrapper.framework; name = ClockKit.framework; path = Platforms/WatchOS.platform/Developer/SDKs/WatchOS.sdk/System/Library/Frameworks/ClockKit.framework; sourceTree = DEVELOPER_DIR; };
		C1E2774722433D7A00354103 /* MKRingProgressView.framework */ = {isa = PBXFileReference; explicitFileType = wrapper.framework; path = MKRingProgressView.framework; sourceTree = BUILT_PRODUCTS_DIR; };
		C1F8B1D122375E4200DD66CF /* BolusProgressTableViewCell.swift */ = {isa = PBXFileReference; lastKnownFileType = sourcecode.swift; path = BolusProgressTableViewCell.swift; sourceTree = "<group>"; };
		C1F8B1DB223862D500DD66CF /* BolusProgressTableViewCell.xib */ = {isa = PBXFileReference; lastKnownFileType = file.xib; path = BolusProgressTableViewCell.xib; sourceTree = "<group>"; };
		C1FB428B217806A300FAB378 /* StateColorPalette.swift */ = {isa = PBXFileReference; fileEncoding = 4; lastKnownFileType = sourcecode.swift; path = StateColorPalette.swift; sourceTree = "<group>"; };
		C1FB428E217921D600FAB378 /* PumpManagerUI.swift */ = {isa = PBXFileReference; lastKnownFileType = sourcecode.swift; path = PumpManagerUI.swift; sourceTree = "<group>"; };
/* End PBXFileReference section */

/* Begin PBXFrameworksBuildPhase section */
		43105EF81BADC8F9009CD81E /* Frameworks */ = {
			isa = PBXFrameworksBuildPhase;
			buildActionMask = 2147483647;
			files = (
			);
			runOnlyForDeploymentPostprocessing = 0;
		};
		43776F891B8022E90074EA36 /* Frameworks */ = {
			isa = PBXFrameworksBuildPhase;
			buildActionMask = 2147483647;
			files = (
				434FB6461D68F1CD007B9C70 /* Amplitude.framework in Frameworks */,
				43A8EC6F210E622700A81379 /* CGMBLEKitUI.framework in Frameworks */,
				438A95A81D8B9B24009D12E1 /* CGMBLEKit.framework in Frameworks */,
				43C246A81D89990F0031F8D1 /* Crypto.framework in Frameworks */,
				4D3B40041D4A9E1A00BC6334 /* G4ShareSpy.framework in Frameworks */,
				43F5C2C91B929C09003EB13D /* HealthKit.framework in Frameworks */,
				43D9FFD621EAE05D00AF44BF /* LoopCore.framework in Frameworks */,
				43F78D4F1C914197002152D1 /* LoopKit.framework in Frameworks */,
				892A5D5B222F0D7C008961AB /* LoopTestingKit.framework in Frameworks */,
				4F7528941DFE1E9500C322D6 /* LoopUI.framework in Frameworks */,
				C1E2774822433D7A00354103 /* MKRingProgressView.framework in Frameworks */,
				892A5D2A222EF60A008961AB /* MockKit.framework in Frameworks */,
				892A5D2C222EF60A008961AB /* MockKitUI.framework in Frameworks */,
				C10428971D17BAD400DD539A /* NightscoutUploadKit.framework in Frameworks */,
				43B371881CE597D10013C5A6 /* ShareClient.framework in Frameworks */,
				4F08DE9B1E7BC4ED006741EA /* SwiftCharts.framework in Frameworks */,
				4379CFF021112CF700AADC79 /* ShareClientUI.framework in Frameworks */,
			);
			runOnlyForDeploymentPostprocessing = 0;
		};
		43A9437B1B926B7B0051FA24 /* Frameworks */ = {
			isa = PBXFrameworksBuildPhase;
			buildActionMask = 2147483647;
			files = (
				43D9002F21EB234400AF44BF /* LoopCore.framework in Frameworks */,
				C1E2773E224177C000354103 /* ClockKit.framework in Frameworks */,
				4344628220A7A37F00C4BE6F /* CoreBluetooth.framework in Frameworks */,
				4344628520A7A3BE00C4BE6F /* LoopKit.framework in Frameworks */,
				4396BD50225159C0005AA4D3 /* HealthKit.framework in Frameworks */,
				4344628620A7A3BE00C4BE6F /* CGMBLEKit.framework in Frameworks */,
			);
			runOnlyForDeploymentPostprocessing = 0;
		};
		43D9002321EB209400AF44BF /* Frameworks */ = {
			isa = PBXFrameworksBuildPhase;
			buildActionMask = 2147483647;
			files = (
				43D9002D21EB225D00AF44BF /* HealthKit.framework in Frameworks */,
				43D9002E21EB226F00AF44BF /* LoopKit.framework in Frameworks */,
			);
			runOnlyForDeploymentPostprocessing = 0;
		};
		43D9FF9F21EA9A0C00AF44BF /* Frameworks */ = {
			isa = PBXFrameworksBuildPhase;
			buildActionMask = 2147483647;
			files = (
				43D9FFDE21EAE3AE00AF44BF /* LoopCore.framework in Frameworks */,
				43D9FFBD21EA9CD700AF44BF /* SwiftCharts.framework in Frameworks */,
				43D9FFB421EA9AD800AF44BF /* LoopUI.framework in Frameworks */,
				43D9FFBB21EA9CC900AF44BF /* LoopKit.framework in Frameworks */,
				43D9FFB621EA9B2F00AF44BF /* HealthKit.framework in Frameworks */,
				43D9FFBC21EA9CCD00AF44BF /* LoopKitUI.framework in Frameworks */,
			);
			runOnlyForDeploymentPostprocessing = 0;
		};
		43D9FFCC21EAE05D00AF44BF /* Frameworks */ = {
			isa = PBXFrameworksBuildPhase;
			buildActionMask = 2147483647;
			files = (
				43D9FFFA21EAF35900AF44BF /* HealthKit.framework in Frameworks */,
				43D9FFF821EAF2EF00AF44BF /* LoopKit.framework in Frameworks */,
			);
			runOnlyForDeploymentPostprocessing = 0;
		};
		43E2D8CE1D20BF42004DA55F /* Frameworks */ = {
			isa = PBXFrameworksBuildPhase;
			buildActionMask = 2147483647;
			files = (
				4345E3FF21F051C6009E00E5 /* LoopCore.framework in Frameworks */,
				43E2D9191D222759004DA55F /* LoopKit.framework in Frameworks */,
			);
			runOnlyForDeploymentPostprocessing = 0;
		};
		43E2D9081D20C581004DA55F /* Frameworks */ = {
			isa = PBXFrameworksBuildPhase;
			buildActionMask = 2147483647;
			files = (
			);
			runOnlyForDeploymentPostprocessing = 0;
		};
		4F70C1D91DE8DCA7006380B7 /* Frameworks */ = {
			isa = PBXFrameworksBuildPhase;
			buildActionMask = 2147483647;
			files = (
				43D9000B21EB0BE000AF44BF /* LoopCore.framework in Frameworks */,
				43FCEEC022220D1F0013DD30 /* LoopKit.framework in Frameworks */,
				43FCEEBF22220CF30013DD30 /* LoopKitUI.framework in Frameworks */,
				4F7528951DFE1E9B00C322D6 /* LoopUI.framework in Frameworks */,
				437AFEE520352591008C4892 /* NotificationCenter.framework in Frameworks */,
				C1C0BE2A224C0FA000C03B4D /* SwiftCharts.framework in Frameworks */,
			);
			runOnlyForDeploymentPostprocessing = 0;
		};
		4F7528871DFE1DC600C322D6 /* Frameworks */ = {
			isa = PBXFrameworksBuildPhase;
			buildActionMask = 2147483647;
			files = (
				437AFEE8203689FE008C4892 /* LoopKit.framework in Frameworks */,
				4FB76FB01E8C3E8000B39636 /* SwiftCharts.framework in Frameworks */,
				43C05CBA21EBEAD8006FB252 /* LoopCore.framework in Frameworks */,
				43FCEEBE22220CE70013DD30 /* LoopKitUI.framework in Frameworks */,
			);
			runOnlyForDeploymentPostprocessing = 0;
		};
/* End PBXFrameworksBuildPhase section */

/* Begin PBXGroup section */
		4328E0121CFBE1B700E199AA /* Controllers */ = {
			isa = PBXGroup;
			children = (
				4328E0151CFBE1DA00E199AA /* ActionHUDController.swift */,
				4328E01D1CFBE25F00E199AA /* AddCarbsInterfaceController.swift */,
				4328E0161CFBE1DA00E199AA /* BolusInterfaceController.swift */,
				4345E40521F68E18009E00E5 /* CarbEntryListController.swift */,
				4FFEDFBE20E5CF22000BFC58 /* ChartHUDController.swift */,
				4F82654F20E69F9A0031A8F5 /* HUDInterfaceController.swift */,
				43511CED220FC61700566C63 /* HUDRowController.swift */,
				43A943891B926B7B0051FA24 /* NotificationController.swift */,
				892FB4CE220402C0005293EC /* OverrideSelectionController.swift */,
				4345E40321F68AD9009E00E5 /* TextRowController.swift */,
			);
			path = Controllers;
			sourceTree = "<group>";
		};
		4328E01F1CFBE2B100E199AA /* Extensions */ = {
			isa = PBXGroup;
			children = (
				4344629120A7C19800C4BE6F /* ButtonGroup.swift */,
				898ECA64218ABD9A001E9D35 /* CGRect.swift */,
				4328E0221CFBE2C500E199AA /* CLKComplicationTemplate.swift */,
				898ECA68218ABDA9001E9D35 /* CLKTextProvider+Compound.h */,
				898ECA67218ABDA8001E9D35 /* CLKTextProvider+Compound.m */,
				4F7E8AC420E2AB9600AEA65E /* Date.swift */,
				4F73F5FB20E2E7FA00E8D82C /* GlucoseStore.swift */,
				43785E952120E4010057DED1 /* INRelevantShortcutStore+Loop.swift */,
				4328E0231CFBE2C500E199AA /* NSUserDefaults+WatchApp.swift */,
				43517914230A07100072ECC0 /* NumberFormatter+WatchApp.swift */,
				4328E0241CFBE2C500E199AA /* UIColor.swift */,
				898ECA66218ABDA8001E9D35 /* WatchApp Extension-Bridging-Header.h */,
				4F2C15801E0495B200E160D4 /* WatchContext+WatchApp.swift */,
				43CB2B2A1D924D450079823D /* WCSession.swift */,
				4328E0251CFBE2C500E199AA /* WKAlertAction.swift */,
				4328E02E1CFBF81800E199AA /* WKInterfaceImage.swift */,
				43517916230A0E1A0072ECC0 /* WKInterfaceLabel.swift */,
			);
			path = Extensions;
			sourceTree = "<group>";
		};
		4345E3F621F03C2E009E00E5 /* Display */ = {
			isa = PBXGroup;
			children = (
				4345E3F721F03D2A009E00E5 /* DatesAndNumberCell.swift */,
				4345E3F921F0473B009E00E5 /* TextCell.swift */,
			);
			path = Display;
			sourceTree = "<group>";
		};
		43511CDD21FD80AD00566C63 /* RetrospectiveCorrection */ = {
			isa = PBXGroup;
			children = (
				43511CDF21FD80E400566C63 /* RetrospectiveCorrection.swift */,
				43511CE021FD80E400566C63 /* StandardRetrospectiveCorrection.swift */,
				9E575200217D87E7002D167B /* IntegralRetrospectiveCorrection.swift */,
			);
			path = RetrospectiveCorrection;
			sourceTree = "<group>";
		};
		43757D131C06F26C00910CB9 /* Models */ = {
			isa = PBXGroup;
			children = (
				43511CDD21FD80AD00566C63 /* RetrospectiveCorrection */,
				43880F961D9D8052009061A8 /* ServiceAuthentication */,
				C17824A41E1AD4D100D9D25C /* BolusRecommendation.swift */,
				43C2FAE01EB656A500364AFF /* GlucoseEffectVelocity.swift */,
				436A0DA41D236A2A00104B24 /* LoopError.swift */,
				430B29942041F5CB00BA9F93 /* LoopSettings+Loop.swift */,
				4F526D601DF8D9A900A04910 /* NetBasal.swift */,
				438D42F81D7C88BC003244B0 /* PredictionInputEffect.swift */,
				43441A9B1EDB34810087958C /* StatusExtensionContext+LoopKit.swift */,
				4328E0311CFC068900E199AA /* WatchContext+LoopKit.swift */,
				9E38926622F4C97900AC2801 /* ParameterEstimation.swift */,
				C165B8CD23302C5D0004112E /* RemoteCommand.swift */,
			);
			path = Models;
			sourceTree = "<group>";
		};
		43776F831B8022E90074EA36 = {
			isa = PBXGroup;
			children = (
				C18A491122FCC20B00FDA733 /* Scripts */,
				4FF4D0FA1E1834BD00846527 /* Common */,
				43776F8E1B8022E90074EA36 /* Loop */,
				4F70C1DF1DE8DCA7006380B7 /* Loop Status Extension */,
				43D9FFD021EAE05D00AF44BF /* LoopCore */,
				4F75288C1DFE1DC600C322D6 /* LoopUI */,
				43A943731B926B7B0051FA24 /* WatchApp */,
				43A943821B926B7B0051FA24 /* WatchApp Extension */,
				43F78D2C1C8FC58F002152D1 /* LoopTests */,
				43E2D8D21D20BF42004DA55F /* DoseMathTests */,
				43D9FFA321EA9A0C00AF44BF /* Learn */,
				968DCD53F724DE56FFE51920 /* Frameworks */,
				43776F8D1B8022E90074EA36 /* Products */,
				437DE502229C834D003B1074 /* Scripts */,
				437D9BA11D7B5203007245E8 /* Loop.xcconfig */,
			);
			sourceTree = "<group>";
		};
		43776F8D1B8022E90074EA36 /* Products */ = {
			isa = PBXGroup;
			children = (
				43776F8C1B8022E90074EA36 /* Loop.app */,
				43A943721B926B7B0051FA24 /* WatchApp.app */,
				43A9437E1B926B7B0051FA24 /* WatchApp Extension.appex */,
				43E2D8D11D20BF42004DA55F /* DoseMathTests.xctest */,
				43E2D90B1D20C581004DA55F /* LoopTests.xctest */,
				4F70C1DC1DE8DCA7006380B7 /* Loop Status Extension.appex */,
				4F75288B1DFE1DC600C322D6 /* LoopUI.framework */,
				43D9FFA221EA9A0C00AF44BF /* Learn.app */,
				43D9FFCF21EAE05D00AF44BF /* LoopCore.framework */,
				43D9002A21EB209400AF44BF /* LoopCore.framework */,
			);
			name = Products;
			sourceTree = "<group>";
		};
		43776F8E1B8022E90074EA36 /* Loop */ = {
			isa = PBXGroup;
			children = (
				C16DA84022E8E104008624C2 /* Plugins */,
				7D7076651FE06EE4004AC8EA /* Localizable.strings */,
				7D7076511FE06EE1004AC8EA /* InfoPlist.strings */,
				43EDEE6B1CF2E12A00393BE3 /* Loop.entitlements */,
				43F5C2D41B92A4A6003EB13D /* Info.plist */,
				43776F8F1B8022E90074EA36 /* AppDelegate.swift */,
				43776F981B8022E90074EA36 /* DefaultAssets.xcassets */,
				C1A3EED1235233E1007672E3 /* DerivedAssets.xcassets */,
				43776F9A1B8022E90074EA36 /* LaunchScreen.storyboard */,
				43776F951B8022E90074EA36 /* Main.storyboard */,
				43E344A01B9E144300C85C07 /* Extensions */,
				43F5C2E41B93C5D4003EB13D /* Managers */,
				43757D131C06F26C00910CB9 /* Models */,
				43F5C2CE1B92A2A0003EB13D /* View Controllers */,
				43F5C2CF1B92A2ED003EB13D /* Views */,
			);
			path = Loop;
			sourceTree = "<group>";
		};
		437DE502229C834D003B1074 /* Scripts */ = {
			isa = PBXGroup;
			children = (
				437DE503229C8375003B1074 /* copy-frameworks.sh */,
			);
			path = Scripts;
			sourceTree = "<group>";
		};
		43880F961D9D8052009061A8 /* ServiceAuthentication */ = {
			isa = PBXGroup;
			children = (
				438849EB1D29EC34003B3F23 /* AmplitudeService.swift */,
				4341F4EA1EDB92AC001C936B /* LogglyService.swift */,
				438849ED1D2A1EBB003B3F23 /* MLabService.swift */,
				438849E91D297CB6003B3F23 /* NightscoutService.swift */,
			);
			path = ServiceAuthentication;
			sourceTree = "<group>";
		};
		43A943731B926B7B0051FA24 /* WatchApp */ = {
			isa = PBXGroup;
			children = (
				894F71E11FFEC4D8007D365C /* DefaultAssets.xcassets */,
				C1A3EED323523551007672E3 /* DerivedAssets.xcassets */,
				C1C73F0F1DE3D0270022FC89 /* InfoPlist.strings */,
				43F5C2D61B92A4DC003EB13D /* Info.plist */,
				43A943741B926B7B0051FA24 /* Interface.storyboard */,
			);
			path = WatchApp;
			sourceTree = "<group>";
		};
		43A943821B926B7B0051FA24 /* WatchApp Extension */ = {
			isa = PBXGroup;
			children = (
				7D7076601FE06EE3004AC8EA /* Localizable.strings */,
				7D7076411FE06EDF004AC8EA /* ckcomplication.strings */,
				7D70763C1FE06EDF004AC8EA /* InfoPlist.strings */,
				43D533BB1CFD1DD7009E3085 /* WatchApp Extension.entitlements */,
				43A943911B926B7B0051FA24 /* Info.plist */,
				43A9438D1B926B7B0051FA24 /* ComplicationController.swift */,
				43A943871B926B7B0051FA24 /* ExtensionDelegate.swift */,
				43A9438F1B926B7B0051FA24 /* Assets.xcassets */,
				4328E0121CFBE1B700E199AA /* Controllers */,
				4328E01F1CFBE2B100E199AA /* Extensions */,
				4FE3475F20D5D7FA00A86D03 /* Managers */,
				898ECA5D218ABD17001E9D35 /* Models */,
				4F75F0052100146B00B5570E /* Scenes */,
				43A943831B926B7B0051FA24 /* Supporting Files */,
			);
			path = "WatchApp Extension";
			sourceTree = "<group>";
		};
		43A943831B926B7B0051FA24 /* Supporting Files */ = {
			isa = PBXGroup;
			children = (
				43A943841B926B7B0051FA24 /* PushNotificationPayload.apns */,
			);
			name = "Supporting Files";
			sourceTree = "<group>";
		};
		43C05CB321EBE268006FB252 /* Extensions */ = {
			isa = PBXGroup;
			children = (
				43C05CB421EBE274006FB252 /* Date.swift */,
				4345E3FD21F04A50009E00E5 /* DateIntervalFormatter.swift */,
				43D9F81F21EF0906000578CD /* NSNumber.swift */,
				43C5F259222C921B00905D10 /* OSLog.swift */,
				43D9F81921EC593C000578CD /* UITableViewCell.swift */,
				C1814B85225E507C008D2D8E /* Sequence.swift */,
			);
			path = Extensions;
			sourceTree = "<group>";
		};
		43C05CBB21EBF743006FB252 /* View Controllers */ = {
			isa = PBXGroup;
			children = (
				43C05CC121EC06E4006FB252 /* LessonConfigurationViewController.swift */,
				43D9F82321EFF1AB000578CD /* LessonResultsViewController.swift */,
				43C05CBC21EBF77D006FB252 /* LessonsViewController.swift */,
			);
			path = "View Controllers";
			sourceTree = "<group>";
		};
		43C05CBE21EBFF66006FB252 /* Lessons */ = {
			isa = PBXGroup;
			children = (
				43C728F4222266F000C62969 /* ModalDayLesson.swift */,
				43C05CB021EBBDB9006FB252 /* TimeInRangeLesson.swift */,
			);
			path = Lessons;
			sourceTree = "<group>";
		};
		43C05CC321EC0868006FB252 /* Configuration */ = {
			isa = PBXGroup;
			children = (
				43D9F81721EC51CC000578CD /* DateEntry.swift */,
				43C05CC921EC382B006FB252 /* NumberEntry.swift */,
				43D9F81D21EF0609000578CD /* NumberRangeEntry.swift */,
				43D9F82121EF0A7A000578CD /* QuantityRangeEntry.swift */,
				43C728F62222700000C62969 /* DateIntervalEntry.swift */,
			);
			path = Configuration;
			sourceTree = "<group>";
		};
		43C5F255222C7B6300905D10 /* Models */ = {
			isa = PBXGroup;
			children = (
				43C5F256222C7B7200905D10 /* TimeComponents.swift */,
			);
			path = Models;
			sourceTree = "<group>";
		};
		43D9003A21EB281300AF44BF /* Insulin */ = {
			isa = PBXGroup;
			children = (
				435CB6241F37ABFC00C320C7 /* ExponentialInsulinModelPreset.swift */,
				435CB6281F37B01300C320C7 /* InsulinModelSettings.swift */,
				435CB6261F37AE5600C320C7 /* WalshInsulinModel.swift */,
			);
			path = Insulin;
			sourceTree = "<group>";
		};
		43D9FFA321EA9A0C00AF44BF /* Learn */ = {
			isa = PBXGroup;
			children = (
				43D9FFA421EA9A0C00AF44BF /* AppDelegate.swift */,
				43C05CBF21EBFFA4006FB252 /* Lesson.swift */,
				43C05CC321EC0868006FB252 /* Configuration */,
				4345E3F621F03C2E009E00E5 /* Display */,
				43C05CB321EBE268006FB252 /* Extensions */,
				43C05CBE21EBFF66006FB252 /* Lessons */,
				43D9FFBE21EAB20B00AF44BF /* Managers */,
				43C5F255222C7B6300905D10 /* Models */,
				43C05CBB21EBF743006FB252 /* View Controllers */,
				43D9FFB521EA9B0100AF44BF /* Learn.entitlements */,
				43D9FFA821EA9A0C00AF44BF /* Main.storyboard */,
				43D9FFAB21EA9A0F00AF44BF /* Assets.xcassets */,
				43D9FFAD21EA9A0F00AF44BF /* LaunchScreen.storyboard */,
				43D9FFB021EA9A0F00AF44BF /* Info.plist */,
			);
			path = Learn;
			sourceTree = "<group>";
		};
		43D9FFBE21EAB20B00AF44BF /* Managers */ = {
			isa = PBXGroup;
			children = (
				43D9FFBF21EAB22E00AF44BF /* DataManager.swift */,
				43C728F8222A448700C62969 /* DayCalculator.swift */,
			);
			path = Managers;
			sourceTree = "<group>";
		};
		43D9FFD021EAE05D00AF44BF /* LoopCore */ = {
			isa = PBXGroup;
			children = (
				43D9003A21EB281300AF44BF /* Insulin */,
				43DE92581C5479E4001FFDE1 /* CarbEntryUserInfo.swift */,
				430B298D2041F56500BA9F93 /* GlucoseThreshold.swift */,
				43C05CB721EBEA54006FB252 /* HKUnit.swift */,
				434FF1E91CF26C29000DB779 /* IdentifiableClass.swift */,
				430B298C2041F56500BA9F93 /* LoopSettings.swift */,
				430B29892041F54A00BA9F93 /* NSUserDefaults.swift */,
				431E73471FF95A900069B5F7 /* PersistenceController.swift */,
				43D848AF1E7DCBE100DADCBC /* Result.swift */,
				43D9FFD121EAE05D00AF44BF /* LoopCore.h */,
				43D9FFD221EAE05D00AF44BF /* Info.plist */,
			);
			path = LoopCore;
			sourceTree = "<group>";
		};
		43E2D8D21D20BF42004DA55F /* DoseMathTests */ = {
			isa = PBXGroup;
			children = (
				7D70766A1FE0702F004AC8EA /* InfoPlist.strings */,
				7D70765B1FE06EE2004AC8EA /* Localizable.strings */,
				43E2D8E01D20C0CB004DA55F /* Fixtures */,
				43E2D8D31D20BF42004DA55F /* DoseMathTests.swift */,
				43E2D8D51D20BF42004DA55F /* Info.plist */,
			);
			path = DoseMathTests;
			sourceTree = "<group>";
		};
		43E2D8E01D20C0CB004DA55F /* Fixtures */ = {
			isa = PBXGroup;
			children = (
				C10B28451EA9BA5E006EA1FC /* far_future_high_bg_forecast.json */,
				43E2D8E11D20C0DB004DA55F /* read_selected_basal_profile.json */,
				43E2D8E21D20C0DB004DA55F /* recommend_temp_basal_correct_low_at_min.json */,
				C1C6591B1E1B1FDA0025CC58 /* recommend_temp_basal_dropping_then_rising.json */,
				43E2D8E31D20C0DB004DA55F /* recommend_temp_basal_flat_and_high.json */,
				43E2D8E41D20C0DB004DA55F /* recommend_temp_basal_high_and_falling.json */,
				43E2D8E51D20C0DB004DA55F /* recommend_temp_basal_high_and_rising.json */,
				43E2D8E61D20C0DB004DA55F /* recommend_temp_basal_in_range_and_rising.json */,
				43E2D8E71D20C0DB004DA55F /* recommend_temp_basal_no_change_glucose.json */,
				43E2D8E81D20C0DB004DA55F /* recommend_temp_basal_start_high_end_in_range.json */,
				43E2D8E91D20C0DB004DA55F /* recommend_temp_basal_start_high_end_low.json */,
				43E2D8EA1D20C0DB004DA55F /* recommend_temp_basal_start_low_end_high.json */,
				43E2D8EB1D20C0DB004DA55F /* recommend_temp_basal_start_low_end_in_range.json */,
				C17824A21E19EAB600D9D25C /* recommend_temp_basal_start_very_low_end_high.json */,
				C12F21A61DFA79CB00748193 /* recommend_temp_basal_very_low_end_in_range.json */,
				436D9BF71F6F4EA100CFA75F /* recommended_temp_start_low_end_just_above_range.json */,
			);
			path = Fixtures;
			sourceTree = "<group>";
		};
		43E344A01B9E144300C85C07 /* Extensions */ = {
			isa = PBXGroup;
			children = (
				C17824991E1999FA00D9D25C /* CaseCountable.swift */,
				4F6663931E905FD2009E74FC /* ChartColorPalette+Loop.swift */,
				4389916A1E91B689000EEF90 /* ChartSettings+Loop.swift */,
				4F08DE8E1E7BB871006741EA /* CollectionType+Loop.swift */,
				43CE7CDD1CA8B63E003CC1B0 /* Data.swift */,
				892A5D58222F0A27008961AB /* Debug.swift */,
				89CA2B2F226C0161004D9350 /* DirectoryObserver.swift */,
				43D9003221EB258C00AF44BF /* InsulinModelSettings+Loop.swift */,
				C15713811DAC6983005BC4D2 /* MealBolusNightscoutTreatment.swift */,
				438172D81F4E9E37003C3328 /* NewPumpEvent.swift */,
				43CEE6E51E56AFD400CB9116 /* NightscoutUploader.swift */,
				89E267FE229267DF00A3F2AF /* Optional.swift */,
				895FE0942201234000FCF18A /* OverrideSelectionViewController.swift */,
				43DACFFF20A2736F000F8529 /* PersistedPumpEvent.swift */,
				892A5D682230C41D008961AB /* RangeReplaceableCollection.swift */,
				C1FB428B217806A300FAB378 /* StateColorPalette.swift */,
				43F89CA222BDFBBC006BB54E /* UIActivityIndicatorView.swift */,
				43F41C361D3BF32400C11ED6 /* UIAlertController.swift */,
				43BFF0BB1E45C80600FF19A9 /* UIColor+Loop.swift */,
				437CEEE31CDE5C0A003C8C80 /* UIImage.swift */,
				434FF1ED1CF27EEF000DB779 /* UITableViewCell.swift */,
				430B29922041F5B200BA9F93 /* UserDefaults+Loop.swift */,
				C1D289B422F90A52003FFBD9 /* BasalDeliveryState.swift */,
			);
			path = Extensions;
			sourceTree = "<group>";
		};
		43F5C2CE1B92A2A0003EB13D /* View Controllers */ = {
			isa = PBXGroup;
			children = (
				43DBF04B1C93B8D700B3C386 /* BolusViewController.swift */,
				43D2E8221F00425400AE5CBF /* BolusViewController+LoopDataManager.swift */,
				43A51E1E1EB6D62A000736CC /* CarbAbsorptionViewController.swift */,
				4315D2861CA5CC3B00589052 /* CarbEntryEditTableViewController.swift */,
				43DBF0581C93F73800B3C386 /* CarbEntryTableViewController.swift */,
				43A51E201EB6DBDD000736CC /* ChartsTableViewController.swift */,
				433EA4C31D9F71C800CD78FB /* CommandResponseViewController.swift */,
				C178249F1E19CF9800D9D25C /* GlucoseThresholdTableViewController.swift */,
				4302F4E21D4EA54200F0FCAF /* InsulinDeliveryTableViewController.swift */,
				435CB6221F37967800C320C7 /* InsulinModelSettingsViewController.swift */,
				437D9BA21D7BC977007245E8 /* PredictionTableViewController.swift */,
				439A7941211F631C0041B75F /* RootNavigationController.swift */,
				43F5C2DA1B92A5E1003EB13D /* SettingsTableViewController.swift */,
				43E3449E1B9D68E900C85C07 /* StatusTableViewController.swift */,
				4302F4E01D4E9C8900F0FCAF /* TextFieldTableViewController.swift */,
				89CA2B31226C18B8004D9350 /* TestingScenariosTableViewController.swift */,
			);
			path = "View Controllers";
			sourceTree = "<group>";
		};
		43F5C2CF1B92A2ED003EB13D /* Views */ = {
			isa = PBXGroup;
			children = (
				C1F8B1D122375E4200DD66CF /* BolusProgressTableViewCell.swift */,
				C1F8B1DB223862D500DD66CF /* BolusProgressTableViewCell.xib */,
				43B260481ED248FB008CAA77 /* CarbEntryTableViewCell.swift */,
				4346D1E61C77F5FE00ABAFE3 /* ChartTableViewCell.swift */,
				431A8C3F1EC6E8AB00823B9C /* CircleMaskView.swift */,
				43D381611EBD9759007F8C8F /* HeaderValuesTableViewCell.swift */,
				430D85881F44037000AF2D4F /* HUDViewTableViewCell.swift */,
				438D42FA1D7D11A4003244B0 /* PredictionInputEffectTableViewCell.swift */,
				43C3B6EB20B650A80026CAFA /* SettingsImageTableViewCell.swift */,
				43F64DD81D9C92C900D24DC6 /* TitleSubtitleTableViewCell.swift */,
				4311FB9A1F37FE1B00D4C0A7 /* TitleSubtitleTextFieldTableViewCell.swift */,
				439706E522D2E84900C81566 /* PredictionSettingTableViewCell.swift */,
			);
			path = Views;
			sourceTree = "<group>";
		};
		43F5C2E41B93C5D4003EB13D /* Managers */ = {
			isa = PBXGroup;
			children = (
				439897361CD2F80600223065 /* AnalyticsManager.swift */,
				439BED291E76093C00B0AED5 /* CGMManager.swift */,
				43DBF0521C93EC8200B3C386 /* DeviceDataManager.swift */,
				43F4EF1C1BA2A57600526CE1 /* DiagnosticLogger.swift */,
				4315D2891CA5F45E00589052 /* DiagnosticLogger+LoopKit.swift */,
				43F78D251C8FC000002152D1 /* DoseMath.swift */,
				43E2D8C71D208D5B004DA55F /* KeychainManager+Loop.swift */,
				89CA2B3C226E6B13004D9350 /* LocalTestingScenariosManager.swift */,
				43A567681C94880B00334FAC /* LoopDataManager.swift */,
				C18C8C501D5A351900E043FB /* NightscoutDataManager.swift */,
				43C094491CACCC73001F6403 /* NotificationManager.swift */,
				432E73CA1D24B3D6009AD15D /* RemoteDataManager.swift */,
				43FCEEA8221A615B0013DD30 /* StatusChartsManager.swift */,
				4F70C20F1DE8FAC5006380B7 /* StatusExtensionDataManager.swift */,
				89ADE13A226BFA0F0067222B /* TestingScenariosManager.swift */,
				4328E0341CFC0AE100E199AA /* WatchDataManager.swift */,
			);
			path = Managers;
			sourceTree = "<group>";
		};
		43F78D2C1C8FC58F002152D1 /* LoopTests */ = {
			isa = PBXGroup;
			children = (
				9E0F634A218D4DC8006E5D21 /* Fixtures */,
				43E2D90F1D20C581004DA55F /* Info.plist */,
				7D2366E421250E0A0028B67D /* InfoPlist.strings */,
				43E2D8C91D20B9E7004DA55F /* KeychainManagerTests.swift */,
				9E0F6348218D4AC1006E5D21 /* IntegralRetrospectiveCorrectionTests.swift */,
			);
			path = LoopTests;
			sourceTree = "<group>";
		};
		4F70C1DF1DE8DCA7006380B7 /* Loop Status Extension */ = {
			isa = PBXGroup;
			children = (
				7D7076561FE06EE2004AC8EA /* InfoPlist.strings */,
				7D7076371FE06EDE004AC8EA /* Localizable.strings */,
				4F70C1FD1DE8E662006380B7 /* Loop Status Extension.entitlements */,
				4F70C1E51DE8DCA7006380B7 /* Info.plist */,
				43BFF0CC1E466C8400FF19A9 /* StateColorPalette.swift */,
				43FCEEB0221A863E0013DD30 /* StatusChartsManager.swift */,
				4F70C1E01DE8DCA7006380B7 /* StatusViewController.swift */,
				43BFF0BE1E45C8EA00FF19A9 /* UIColor+Widget.swift */,
				4F70C1E21DE8DCA7006380B7 /* MainInterface.storyboard */,
			);
			path = "Loop Status Extension";
			sourceTree = "<group>";
		};
		4F75288C1DFE1DC600C322D6 /* LoopUI */ = {
			isa = PBXGroup;
			children = (
				7D23667B21250C5A0028B67D /* Common */,
				7D70764C1FE06EE1004AC8EA /* Localizable.strings */,
				7D7076471FE06EE0004AC8EA /* InfoPlist.strings */,
				4FB76FC41E8C576800B39636 /* Extensions */,
				4FB76FC31E8C575900B39636 /* Charts */,
				4F7528A61DFE20AE00C322D6 /* Models */,
				4F7528931DFE1E1600C322D6 /* Views */,
				4F75288D1DFE1DC600C322D6 /* LoopUI.h */,
				4F75288E1DFE1DC600C322D6 /* Info.plist */,
				4F2C15941E09BF3C00E160D4 /* HUDView.xib */,
				4F2C15961E09E94E00E160D4 /* HUDAssets.xcassets */,
			);
			path = LoopUI;
			sourceTree = "<group>";
		};
		4F7528931DFE1E1600C322D6 /* Views */ = {
			isa = PBXGroup;
			children = (
				437CEEBF1CD6FCD8003C8C80 /* BasalRateHUDView.swift */,
				43B371851CE583890013C5A6 /* BasalStateView.swift */,
				4313EDDF1D8A6BF90060FA79 /* ChartContainerView.swift */,
				4369618F1F19C86400447E89 /* ChartPointsContextFillLayer.swift */,
				4F08DE831E7BB70B006741EA /* ChartPointsScatterDownTrianglesLayer.swift */,
				4F08DE841E7BB70B006741EA /* ChartPointsTouchHighlightLayerViewCache.swift */,
				4337615E1D52F487004A3647 /* GlucoseHUDView.swift */,
				4F2C15921E09BF2C00E160D4 /* HUDView.swift */,
				437CEEBD1CD6E0CB003C8C80 /* LoopCompletionHUDView.swift */,
				438DADC71CDE8F8B007697A5 /* LoopStateView.swift */,
			);
			path = Views;
			sourceTree = "<group>";
		};
		4F7528A61DFE20AE00C322D6 /* Models */ = {
			isa = PBXGroup;
			children = (
				4F08DE7C1E7BB6E5006741EA /* ChartAxisValueDoubleLog.swift */,
				4F08DE7D1E7BB6E5006741EA /* ChartAxisValueDoubleUnit.swift */,
				4FB76FCD1E8C835D00B39636 /* ChartColorPalette.swift */,
				4326BA631F3A44D9007CCAD4 /* ChartLineModel.swift */,
			);
			path = Models;
			sourceTree = "<group>";
		};
		4F75F0052100146B00B5570E /* Scenes */ = {
			isa = PBXGroup;
			children = (
				434A9F9823124B210047C077 /* BolusConfirmationScene.swift */,
				4F75F00120FCFE8C00B5570E /* GlucoseChartScene.swift */,
				4372E495213DCDD30068E043 /* GlucoseChartValueHashable.swift */,
			);
			path = Scenes;
			sourceTree = "<group>";
		};
		4FB76FC31E8C575900B39636 /* Charts */ = {
			isa = PBXGroup;
			children = (
				43FCEEBA22211C860013DD30 /* CarbEffectChart.swift */,
				4FB76FC51E8C57B100B39636 /* ChartsManager.swift */,
				43FCEEB4221BCA020013DD30 /* COBChart.swift */,
				43FCEEB2221BC3B60013DD30 /* DoseChart.swift */,
				43FCEEB8221BCF790013DD30 /* GlucoseChart.swift */,
				43FCEEB6221BCD160013DD30 /* InsulinModelChart.swift */,
				43FCEEAA221A61B40013DD30 /* IOBChart.swift */,
				43FCEEBC22212DD50013DD30 /* PredictedGlucoseChart.swift */,
			);
			path = Charts;
			sourceTree = "<group>";
		};
		4FB76FC41E8C576800B39636 /* Extensions */ = {
			isa = PBXGroup;
			children = (
				4F08DE801E7BB6F1006741EA /* CGPoint.swift */,
				438991661E91B563000EEF90 /* ChartPoint.swift */,
				43649A621C7A347F00523D7F /* CollectionType.swift */,
				43FCEEAC221A66780013DD30 /* DateFormatter.swift */,
				434F54561D287FDB002A9274 /* NibLoadable.swift */,
				43FCEEAE221A67A70013DD30 /* NumberFormatter+Charts.swift */,
			);
			path = Extensions;
			sourceTree = "<group>";
		};
		4FE3475F20D5D7FA00A86D03 /* Managers */ = {
			isa = PBXGroup;
			children = (
				4FDDD23620DC51DF00D04B16 /* LoopDataManager.swift */,
				898ECA62218ABD21001E9D35 /* ComplicationChartManager.swift */,
			);
			path = Managers;
			sourceTree = "<group>";
		};
		4FF4D0FA1E1834BD00846527 /* Common */ = {
			isa = PBXGroup;
			children = (
				4FF4D0FC1E1834CC00846527 /* Extensions */,
				4FF4D0FB1E1834C400846527 /* Models */,
				43785E9B2120E7060057DED1 /* Intents.intentdefinition */,
				89E267FB2292456700A3F2AF /* FeatureFlags.swift */,
			);
			path = Common;
			sourceTree = "<group>";
		};
		4FF4D0FB1E1834C400846527 /* Models */ = {
			isa = PBXGroup;
			children = (
				4F11D3BF20DCBEEC006E072C /* GlucoseBackfillRequestUserInfo.swift */,
				4372E48F213CFCE70068E043 /* LoopSettingsUserInfo.swift */,
				435400331C9F878D00D5819C /* SetBolusUserInfo.swift */,
				4F70C2111DE900EA006380B7 /* StatusExtensionContext.swift */,
				4FF4D0FF1E18374700846527 /* WatchContext.swift */,
				4F11D3C120DD80B3006E072C /* WatchHistoricalGlucose.swift */,
				4F7E8AC620E2AC0300AEA65E /* WatchPredictedGlucose.swift */,
				43C3B6F620BBCAA30026CAFA /* PumpManager.swift */,
				C1FB428E217921D600FAB378 /* PumpManagerUI.swift */,
			);
			path = Models;
			sourceTree = "<group>";
		};
		4FF4D0FC1E1834CC00846527 /* Extensions */ = {
			isa = PBXGroup;
			children = (
				4372E48A213CB5F00068E043 /* Double.swift */,
				4F526D5E1DF2459000A04910 /* HKUnit.swift */,
				43C513181E864C4E001547C7 /* GlucoseRangeSchedule.swift */,
				43785E922120A01B0057DED1 /* NewCarbEntryIntent+Loop.swift */,
				430DA58D1D4AEC230097D1CA /* NSBundle.swift */,
				439897341CD2F7DE00223065 /* NSTimeInterval.swift */,
				439A7943211FE22F0041B75F /* NSUserActivity.swift */,
				4FC8C8001DEB93E400A1452E /* NSUserDefaults+StatusExtension.swift */,
				43BFF0B31E45C1BE00FF19A9 /* NumberFormatter.swift */,
				4374B5EE209D84BE00D17AA8 /* OSLog.swift */,
				4372E486213C86240068E043 /* SampleValue.swift */,
				4374B5F3209D89A900D17AA8 /* TextFieldTableViewCell.swift */,
				43BFF0B11E45C18400FF19A9 /* UIColor.swift */,
				43BFF0C31E4659E700FF19A9 /* UIColor+HIG.swift */,
				4344628D20A7ADD100C4BE6F /* UserDefaults+CGM.swift */,
			);
			path = Extensions;
			sourceTree = "<group>";
		};
		7D23667B21250C5A0028B67D /* Common */ = {
			isa = PBXGroup;
			children = (
				7D23667C21250C7E0028B67D /* LocalizedString.swift */,
			);
			path = Common;
			sourceTree = "<group>";
		};
		898ECA5D218ABD17001E9D35 /* Models */ = {
			isa = PBXGroup;
			children = (
				898ECA5E218ABD17001E9D35 /* GlucoseChartScaler.swift */,
				898ECA5F218ABD17001E9D35 /* GlucoseChartData.swift */,
				892FB4CC22040104005293EC /* OverridePresetRow.swift */,
			);
			path = Models;
			sourceTree = "<group>";
		};
		968DCD53F724DE56FFE51920 /* Frameworks */ = {
			isa = PBXGroup;
			children = (
				434FB6451D68F1CD007B9C70 /* Amplitude.framework */,
				4344628420A7A3BE00C4BE6F /* CGMBLEKit.framework */,
				43A8EC6E210E622600A81379 /* CGMBLEKitUI.framework */,
				C1E2773D224177C000354103 /* ClockKit.framework */,
				4344628120A7A37E00C4BE6F /* CoreBluetooth.framework */,
				43C246A71D89990F0031F8D1 /* Crypto.framework */,
				4D3B40021D4A9DFE00BC6334 /* G4ShareSpy.framework */,
				43D9002C21EB225D00AF44BF /* HealthKit.framework */,
				43F5C2C81B929C09003EB13D /* HealthKit.framework */,
				4344628320A7A3BE00C4BE6F /* LoopKit.framework */,
				437AFEE6203688CF008C4892 /* LoopKitUI.framework */,
				892A5D5A222F0D7C008961AB /* LoopTestingKit.framework */,
				C1E2774722433D7A00354103 /* MKRingProgressView.framework */,
				892A5D29222EF60A008961AB /* MockKit.framework */,
				892A5D2B222EF60A008961AB /* MockKitUI.framework */,
				C10428961D17BAD400DD539A /* NightscoutUploadKit.framework */,
				4F70C1DD1DE8DCA7006380B7 /* NotificationCenter.framework */,
				43B371871CE597D10013C5A6 /* ShareClient.framework */,
				4379CFEF21112CF700AADC79 /* ShareClientUI.framework */,
				4346D1EF1C781BEA00ABAFE3 /* SwiftCharts.framework */,
				438A95A71D8B9B24009D12E1 /* CGMBLEKit.framework */,
				43F78D4B1C914197002152D1 /* LoopKit.framework */,
			);
			name = Frameworks;
			sourceTree = "<group>";
		};
		9E0F634A218D4DC8006E5D21 /* Fixtures */ = {
			isa = PBXGroup;
			children = (
				9EAFDFED218E6CBB0016F9ED /* glucose_discrepancies_sampled.json */,
				9E604098218F8850003D93A9 /* glucose_discrepancies_constant_positive.json */,
				9E60409A218FFF75003D93A9 /* glucose_discrepancies_single_same_sign.json */,
			);
			path = Fixtures;
			sourceTree = "<group>";
		};
		C16DA84022E8E104008624C2 /* Plugins */ = {
			isa = PBXGroup;
			children = (
				C16DA84122E8E112008624C2 /* LoopPlugins.swift */,
			);
			path = Plugins;
			sourceTree = "<group>";
		};
		C18A491122FCC20B00FDA733 /* Scripts */ = {
			isa = PBXGroup;
			children = (
				C1D197FE232CF92D0096D646 /* capture-build-details.sh */,
				C125F31A22FE7CE200FD0545 /* copy-frameworks.sh */,
				C18A491222FCC22800FDA733 /* build-derived-assets.sh */,
				C18A491422FCC22900FDA733 /* build-derived-watch-assets.sh */,
				C18A491522FCC22900FDA733 /* copy-plugins.sh */,
				C18A491322FCC22900FDA733 /* make_scenario.py */,
			);
			path = Scripts;
			sourceTree = "<group>";
		};
/* End PBXGroup section */

/* Begin PBXHeadersBuildPhase section */
		43D9001D21EB209400AF44BF /* Headers */ = {
			isa = PBXHeadersBuildPhase;
			buildActionMask = 2147483647;
			files = (
				43D9001E21EB209400AF44BF /* LoopCore.h in Headers */,
			);
			runOnlyForDeploymentPostprocessing = 0;
		};
		43D9FFCA21EAE05D00AF44BF /* Headers */ = {
			isa = PBXHeadersBuildPhase;
			buildActionMask = 2147483647;
			files = (
				43D9FFD321EAE05D00AF44BF /* LoopCore.h in Headers */,
			);
			runOnlyForDeploymentPostprocessing = 0;
		};
		4F7528881DFE1DC600C322D6 /* Headers */ = {
			isa = PBXHeadersBuildPhase;
			buildActionMask = 2147483647;
			files = (
				4F2C15851E075B8700E160D4 /* LoopUI.h in Headers */,
			);
			runOnlyForDeploymentPostprocessing = 0;
		};
/* End PBXHeadersBuildPhase section */

/* Begin PBXNativeTarget section */
		43776F8B1B8022E90074EA36 /* Loop */ = {
			isa = PBXNativeTarget;
			buildConfigurationList = 43776FB61B8022E90074EA36 /* Build configuration list for PBXNativeTarget "Loop" */;
			buildPhases = (
				C1D1405722FB66DF00DA6242 /* Build Derived Assets */,
				43776F881B8022E90074EA36 /* Sources */,
				43776F891B8022E90074EA36 /* Frameworks */,
				43776F8A1B8022E90074EA36 /* Resources */,
				43A9439C1B926B7B0051FA24 /* Embed Watch Content */,
				43A943AE1B928D400051FA24 /* Embed Frameworks */,
				43EDDBEF1C361BCE007D89B5 /* Copy Frameworks with Carthage */,
				C16DA84322E8E5FF008624C2 /* Install Plugins */,
				C1D19800232CFA2A0096D646 /* Capture Build Details */,
				4F70C1EC1DE8DCA8006380B7 /* Embed App Extensions */,
			);
			buildRules = (
			);
			dependencies = (
				4F7528971DFE1ED400C322D6 /* PBXTargetDependency */,
				43A943931B926B7B0051FA24 /* PBXTargetDependency */,
				4F70C1E71DE8DCA7006380B7 /* PBXTargetDependency */,
				43D9FFD521EAE05D00AF44BF /* PBXTargetDependency */,
			);
			name = Loop;
			productName = Loop;
			productReference = 43776F8C1B8022E90074EA36 /* Loop.app */;
			productType = "com.apple.product-type.application";
		};
		43A943711B926B7B0051FA24 /* WatchApp */ = {
			isa = PBXNativeTarget;
			buildConfigurationList = 43A943991B926B7B0051FA24 /* Build configuration list for PBXNativeTarget "WatchApp" */;
			buildPhases = (
				C1D1406222FB7ED200DA6242 /* Build Derived Watch Assets */,
				43A943701B926B7B0051FA24 /* Resources */,
				43A943981B926B7B0051FA24 /* Embed App Extensions */,
				43105EF81BADC8F9009CD81E /* Frameworks */,
			);
			buildRules = (
			);
			dependencies = (
				43A943811B926B7B0051FA24 /* PBXTargetDependency */,
			);
			name = WatchApp;
			productName = WatchApp;
			productReference = 43A943721B926B7B0051FA24 /* WatchApp.app */;
			productType = "com.apple.product-type.application.watchapp2";
		};
		43A9437D1B926B7B0051FA24 /* WatchApp Extension */ = {
			isa = PBXNativeTarget;
			buildConfigurationList = 43A943951B926B7B0051FA24 /* Build configuration list for PBXNativeTarget "WatchApp Extension" */;
			buildPhases = (
				43A9437A1B926B7B0051FA24 /* Sources */,
				43A9437B1B926B7B0051FA24 /* Frameworks */,
				43A9437C1B926B7B0051FA24 /* Resources */,
				43C667D71C5577280050C674 /* Embed Frameworks */,
				43FF3DF620A8EFE800F8E62C /* Copy Frameworks with Carthage */,
			);
			buildRules = (
			);
			dependencies = (
				C117ED71232EDB3200DA57CD /* PBXTargetDependency */,
			);
			name = "WatchApp Extension";
			productName = "WatchApp Extension";
			productReference = 43A9437E1B926B7B0051FA24 /* WatchApp Extension.appex */;
			productType = "com.apple.product-type.watchkit2-extension";
		};
		43D9001A21EB209400AF44BF /* LoopCore-watchOS */ = {
			isa = PBXNativeTarget;
			buildConfigurationList = 43D9002721EB209400AF44BF /* Build configuration list for PBXNativeTarget "LoopCore-watchOS" */;
			buildPhases = (
				43D9001D21EB209400AF44BF /* Headers */,
				43D9001F21EB209400AF44BF /* Sources */,
				43D9002321EB209400AF44BF /* Frameworks */,
				43D9002621EB209400AF44BF /* Resources */,
			);
			buildRules = (
			);
			dependencies = (
			);
			name = "LoopCore-watchOS";
			productName = LoopCore;
			productReference = 43D9002A21EB209400AF44BF /* LoopCore.framework */;
			productType = "com.apple.product-type.framework";
		};
		43D9FFA121EA9A0C00AF44BF /* Learn */ = {
			isa = PBXNativeTarget;
			buildConfigurationList = 43D9FFB321EA9A0F00AF44BF /* Build configuration list for PBXNativeTarget "Learn" */;
			buildPhases = (
				43D9FF9E21EA9A0C00AF44BF /* Sources */,
				43D9FF9F21EA9A0C00AF44BF /* Frameworks */,
				43D9FFA021EA9A0C00AF44BF /* Resources */,
				43D9FFDF21EAE3C600AF44BF /* Embed Frameworks */,
				43D9FFE221EAE40600AF44BF /* Copy Frameworks with Carthage */,
			);
			buildRules = (
			);
			dependencies = (
				43D9FFBA21EA9CA400AF44BF /* PBXTargetDependency */,
				A942E447225FD9A300DD4980 /* PBXTargetDependency */,
			);
			name = Learn;
			productName = Learn;
			productReference = 43D9FFA221EA9A0C00AF44BF /* Learn.app */;
			productType = "com.apple.product-type.application";
		};
		43D9FFCE21EAE05D00AF44BF /* LoopCore */ = {
			isa = PBXNativeTarget;
			buildConfigurationList = 43D9FFD821EAE05D00AF44BF /* Build configuration list for PBXNativeTarget "LoopCore" */;
			buildPhases = (
				43D9FFCA21EAE05D00AF44BF /* Headers */,
				43D9FFCB21EAE05D00AF44BF /* Sources */,
				43D9FFCC21EAE05D00AF44BF /* Frameworks */,
				43D9FFCD21EAE05D00AF44BF /* Resources */,
			);
			buildRules = (
			);
			dependencies = (
			);
			name = LoopCore;
			productName = LoopCore;
			productReference = 43D9FFCF21EAE05D00AF44BF /* LoopCore.framework */;
			productType = "com.apple.product-type.framework";
		};
		43E2D8D01D20BF42004DA55F /* DoseMathTests */ = {
			isa = PBXNativeTarget;
			buildConfigurationList = 43E2D8D61D20BF42004DA55F /* Build configuration list for PBXNativeTarget "DoseMathTests" */;
			buildPhases = (
				43E2D8CD1D20BF42004DA55F /* Sources */,
				43E2D8CE1D20BF42004DA55F /* Frameworks */,
				43E2D8CF1D20BF42004DA55F /* Resources */,
				43E2D8DD1D20C072004DA55F /* CopyFiles */,
				A942E448225FD9D500DD4980 /* Copy Frameworks with Carthage */,
			);
			buildRules = (
			);
			dependencies = (
				A942E445225FD97F00DD4980 /* PBXTargetDependency */,
			);
			name = DoseMathTests;
			productName = DoseMathTests;
			productReference = 43E2D8D11D20BF42004DA55F /* DoseMathTests.xctest */;
			productType = "com.apple.product-type.bundle.unit-test";
		};
		43E2D90A1D20C581004DA55F /* LoopTests */ = {
			isa = PBXNativeTarget;
			buildConfigurationList = 43E2D9121D20C581004DA55F /* Build configuration list for PBXNativeTarget "LoopTests" */;
			buildPhases = (
				43E2D9071D20C581004DA55F /* Sources */,
				43E2D9081D20C581004DA55F /* Frameworks */,
				43E2D9091D20C581004DA55F /* Resources */,
			);
			buildRules = (
			);
			dependencies = (
				43E2D9111D20C581004DA55F /* PBXTargetDependency */,
			);
			name = LoopTests;
			productName = LoopTests;
			productReference = 43E2D90B1D20C581004DA55F /* LoopTests.xctest */;
			productType = "com.apple.product-type.bundle.unit-test";
		};
		4F70C1DB1DE8DCA7006380B7 /* Loop Status Extension */ = {
			isa = PBXNativeTarget;
			buildConfigurationList = 4F70C1EB1DE8DCA8006380B7 /* Build configuration list for PBXNativeTarget "Loop Status Extension" */;
			buildPhases = (
				4F70C1D81DE8DCA7006380B7 /* Sources */,
				4F70C1D91DE8DCA7006380B7 /* Frameworks */,
				4F70C1DA1DE8DCA7006380B7 /* Resources */,
			);
			buildRules = (
			);
			dependencies = (
				43D9000D21EB0BEA00AF44BF /* PBXTargetDependency */,
				4F7528991DFE1ED800C322D6 /* PBXTargetDependency */,
			);
			name = "Loop Status Extension";
			productName = "Loop Status Extension";
			productReference = 4F70C1DC1DE8DCA7006380B7 /* Loop Status Extension.appex */;
			productType = "com.apple.product-type.app-extension";
		};
		4F75288A1DFE1DC600C322D6 /* LoopUI */ = {
			isa = PBXNativeTarget;
			buildConfigurationList = 4F7528921DFE1DC600C322D6 /* Build configuration list for PBXNativeTarget "LoopUI" */;
			buildPhases = (
				4F7528861DFE1DC600C322D6 /* Sources */,
				4F7528871DFE1DC600C322D6 /* Frameworks */,
				4F7528881DFE1DC600C322D6 /* Headers */,
				4F7528891DFE1DC600C322D6 /* Resources */,
			);
			buildRules = (
			);
			dependencies = (
				43D9001321EB137A00AF44BF /* PBXTargetDependency */,
			);
			name = LoopUI;
			productName = LoopUI;
			productReference = 4F75288B1DFE1DC600C322D6 /* LoopUI.framework */;
			productType = "com.apple.product-type.framework";
		};
/* End PBXNativeTarget section */

/* Begin PBXProject section */
		43776F841B8022E90074EA36 /* Project object */ = {
			isa = PBXProject;
			attributes = {
				LastSwiftUpdateCheck = 1010;
				LastUpgradeCheck = 1010;
				ORGANIZATIONNAME = "LoopKit Authors";
				TargetAttributes = {
					432CF87720D8B8380066B889 = {
						CreatedOnToolsVersion = 9.4;
						ProvisioningStyle = Automatic;
					};
					43776F8B1B8022E90074EA36 = {
						CreatedOnToolsVersion = 7.0;
						LastSwiftMigration = 1020;
						SystemCapabilities = {
							com.apple.ApplicationGroups.iOS = {
								enabled = 1;
							};
							com.apple.BackgroundModes = {
								enabled = 1;
							};
							com.apple.HealthKit = {
								enabled = 1;
							};
							com.apple.Keychain = {
								enabled = 0;
							};
							com.apple.Siri = {
								enabled = 1;
							};
						};
					};
					43A943711B926B7B0051FA24 = {
						CreatedOnToolsVersion = 7.0;
						LastSwiftMigration = 0800;
						SystemCapabilities = {
							com.apple.ApplicationGroups.iOS = {
								enabled = 0;
							};
							com.apple.BackgroundModes.watchos.app = {
								enabled = 0;
							};
						};
					};
					43A9437D1B926B7B0051FA24 = {
						CreatedOnToolsVersion = 7.0;
						LastSwiftMigration = 1020;
						SystemCapabilities = {
							com.apple.ApplicationGroups.iOS = {
								enabled = 0;
							};
							com.apple.HealthKit = {
								enabled = 0;
							};
							com.apple.HealthKit.watchos = {
								enabled = 1;
							};
							com.apple.Keychain = {
								enabled = 0;
							};
							com.apple.Siri = {
								enabled = 1;
							};
						};
					};
					43D9001A21EB209400AF44BF = {
						LastSwiftMigration = 1020;
						ProvisioningStyle = Automatic;
					};
					43D9FFA121EA9A0C00AF44BF = {
						CreatedOnToolsVersion = 10.1;
						LastSwiftMigration = 1020;
						ProvisioningStyle = Automatic;
						SystemCapabilities = {
							com.apple.ApplicationGroups.iOS = {
								enabled = 1;
							};
							com.apple.HealthKit = {
								enabled = 1;
							};
						};
					};
					43D9FFCE21EAE05D00AF44BF = {
						CreatedOnToolsVersion = 10.1;
						LastSwiftMigration = 1020;
						ProvisioningStyle = Automatic;
					};
					43E2D8D01D20BF42004DA55F = {
						CreatedOnToolsVersion = 7.3.1;
						LastSwiftMigration = 0800;
						ProvisioningStyle = Automatic;
					};
					43E2D90A1D20C581004DA55F = {
						CreatedOnToolsVersion = 7.3.1;
						LastSwiftMigration = 0800;
						ProvisioningStyle = Automatic;
						TestTargetID = 43776F8B1B8022E90074EA36;
					};
					4F70C1DB1DE8DCA7006380B7 = {
						CreatedOnToolsVersion = 8.1;
						LastSwiftMigration = 1020;
						ProvisioningStyle = Automatic;
						SystemCapabilities = {
							com.apple.ApplicationGroups.iOS = {
								enabled = 1;
							};
						};
					};
					4F75288A1DFE1DC600C322D6 = {
						CreatedOnToolsVersion = 8.1;
						LastSwiftMigration = 1020;
						ProvisioningStyle = Automatic;
					};
				};
			};
			buildConfigurationList = 43776F871B8022E90074EA36 /* Build configuration list for PBXProject "Loop" */;
			compatibilityVersion = "Xcode 8.0";
			developmentRegion = en;
			hasScannedForEncodings = 0;
			knownRegions = (
				en,
				Base,
				fr,
				de,
				"zh-Hans",
				it,
				nl,
				nb,
				es,
				pl,
				ru,
			);
			mainGroup = 43776F831B8022E90074EA36;
			productRefGroup = 43776F8D1B8022E90074EA36 /* Products */;
			projectDirPath = "";
			projectRoot = "";
			targets = (
				43776F8B1B8022E90074EA36 /* Loop */,
				4F70C1DB1DE8DCA7006380B7 /* Loop Status Extension */,
				43A943711B926B7B0051FA24 /* WatchApp */,
				43A9437D1B926B7B0051FA24 /* WatchApp Extension */,
				43D9FFA121EA9A0C00AF44BF /* Learn */,
				43D9FFCE21EAE05D00AF44BF /* LoopCore */,
				43D9001A21EB209400AF44BF /* LoopCore-watchOS */,
				4F75288A1DFE1DC600C322D6 /* LoopUI */,
				43E2D8D01D20BF42004DA55F /* DoseMathTests */,
				43E2D90A1D20C581004DA55F /* LoopTests */,
				432CF87720D8B8380066B889 /* Cartfile */,
			);
		};
/* End PBXProject section */

/* Begin PBXResourcesBuildPhase section */
		43776F8A1B8022E90074EA36 /* Resources */ = {
			isa = PBXResourcesBuildPhase;
			buildActionMask = 2147483647;
			files = (
				C13255D6223E7BE2008AF50C /* BolusProgressTableViewCell.xib in Resources */,
				43FCBBC21E51710B00343C1B /* LaunchScreen.storyboard in Resources */,
				7D70764F1FE06EE1004AC8EA /* InfoPlist.strings in Resources */,
				C1A3EED2235233E1007672E3 /* DerivedAssets.xcassets in Resources */,
				7D7076631FE06EE4004AC8EA /* Localizable.strings in Resources */,
				43776F971B8022E90074EA36 /* Main.storyboard in Resources */,
				C1265BEE231BF7F700652B84 /* DefaultAssets.xcassets in Resources */,
			);
			runOnlyForDeploymentPostprocessing = 0;
		};
		43A943701B926B7B0051FA24 /* Resources */ = {
			isa = PBXResourcesBuildPhase;
			buildActionMask = 2147483647;
			files = (
				C1C73F0D1DE3D0270022FC89 /* InfoPlist.strings in Resources */,
				43A943761B926B7B0051FA24 /* Interface.storyboard in Resources */,
				C1A3EED523535FFF007672E3 /* DefaultAssets.xcassets in Resources */,
				C1A3EED423523551007672E3 /* DerivedAssets.xcassets in Resources */,
			);
			runOnlyForDeploymentPostprocessing = 0;
		};
		43A9437C1B926B7B0051FA24 /* Resources */ = {
			isa = PBXResourcesBuildPhase;
			buildActionMask = 2147483647;
			files = (
				7D70765E1FE06EE3004AC8EA /* Localizable.strings in Resources */,
				7D70763A1FE06EDF004AC8EA /* InfoPlist.strings in Resources */,
				7D70763F1FE06EDF004AC8EA /* ckcomplication.strings in Resources */,
				43A943901B926B7B0051FA24 /* Assets.xcassets in Resources */,
			);
			runOnlyForDeploymentPostprocessing = 0;
		};
		43D9002621EB209400AF44BF /* Resources */ = {
			isa = PBXResourcesBuildPhase;
			buildActionMask = 2147483647;
			files = (
			);
			runOnlyForDeploymentPostprocessing = 0;
		};
		43D9FFA021EA9A0C00AF44BF /* Resources */ = {
			isa = PBXResourcesBuildPhase;
			buildActionMask = 2147483647;
			files = (
				43D9FFAF21EA9A0F00AF44BF /* LaunchScreen.storyboard in Resources */,
				43D9FFAC21EA9A0F00AF44BF /* Assets.xcassets in Resources */,
				43D9FFAA21EA9A0C00AF44BF /* Main.storyboard in Resources */,
			);
			runOnlyForDeploymentPostprocessing = 0;
		};
		43D9FFCD21EAE05D00AF44BF /* Resources */ = {
			isa = PBXResourcesBuildPhase;
			buildActionMask = 2147483647;
			files = (
			);
			runOnlyForDeploymentPostprocessing = 0;
		};
		43E2D8CF1D20BF42004DA55F /* Resources */ = {
			isa = PBXResourcesBuildPhase;
			buildActionMask = 2147483647;
			files = (
				7D7076591FE06EE2004AC8EA /* Localizable.strings in Resources */,
				43E2D8F21D20C0DB004DA55F /* recommend_temp_basal_no_change_glucose.json in Resources */,
				43E2D8F61D20C0DB004DA55F /* recommend_temp_basal_start_low_end_in_range.json in Resources */,
				C17824A31E19EAB600D9D25C /* recommend_temp_basal_start_very_low_end_high.json in Resources */,
				43E2D8F41D20C0DB004DA55F /* recommend_temp_basal_start_high_end_low.json in Resources */,
				43E2D8EF1D20C0DB004DA55F /* recommend_temp_basal_high_and_falling.json in Resources */,
				436D9BF81F6F4EA100CFA75F /* recommended_temp_start_low_end_just_above_range.json in Resources */,
				7D7076681FE0702F004AC8EA /* InfoPlist.strings in Resources */,
				43E2D8ED1D20C0DB004DA55F /* recommend_temp_basal_correct_low_at_min.json in Resources */,
				43E2D8F01D20C0DB004DA55F /* recommend_temp_basal_high_and_rising.json in Resources */,
				C12F21A71DFA79CB00748193 /* recommend_temp_basal_very_low_end_in_range.json in Resources */,
				43E2D8F11D20C0DB004DA55F /* recommend_temp_basal_in_range_and_rising.json in Resources */,
				43E2D8EE1D20C0DB004DA55F /* recommend_temp_basal_flat_and_high.json in Resources */,
				C1C6591C1E1B1FDA0025CC58 /* recommend_temp_basal_dropping_then_rising.json in Resources */,
				43E2D8F31D20C0DB004DA55F /* recommend_temp_basal_start_high_end_in_range.json in Resources */,
				43E2D8F51D20C0DB004DA55F /* recommend_temp_basal_start_low_end_high.json in Resources */,
				C10B28461EA9BA5E006EA1FC /* far_future_high_bg_forecast.json in Resources */,
				43E2D8EC1D20C0DB004DA55F /* read_selected_basal_profile.json in Resources */,
			);
			runOnlyForDeploymentPostprocessing = 0;
		};
		43E2D9091D20C581004DA55F /* Resources */ = {
			isa = PBXResourcesBuildPhase;
			buildActionMask = 2147483647;
			files = (
				9E60409B218FFF75003D93A9 /* glucose_discrepancies_single_same_sign.json in Resources */,
				7D2366E621250E0A0028B67D /* InfoPlist.strings in Resources */,
				9E604099218F8850003D93A9 /* glucose_discrepancies_constant_positive.json in Resources */,
				9EAFDFEE218E6CBC0016F9ED /* glucose_discrepancies_sampled.json in Resources */,
			);
			runOnlyForDeploymentPostprocessing = 0;
		};
		4F70C1DA1DE8DCA7006380B7 /* Resources */ = {
			isa = PBXResourcesBuildPhase;
			buildActionMask = 2147483647;
			files = (
				4F70C1E41DE8DCA7006380B7 /* MainInterface.storyboard in Resources */,
				7D7076541FE06EE2004AC8EA /* InfoPlist.strings in Resources */,
				7D7076351FE06EDE004AC8EA /* Localizable.strings in Resources */,
			);
			runOnlyForDeploymentPostprocessing = 0;
		};
		4F7528891DFE1DC600C322D6 /* Resources */ = {
			isa = PBXResourcesBuildPhase;
			buildActionMask = 2147483647;
			files = (
				4F2C15971E09E94E00E160D4 /* HUDAssets.xcassets in Resources */,
				7D70764A1FE06EE1004AC8EA /* Localizable.strings in Resources */,
				7D7076451FE06EE0004AC8EA /* InfoPlist.strings in Resources */,
				4F2C15951E09BF3C00E160D4 /* HUDView.xib in Resources */,
			);
			runOnlyForDeploymentPostprocessing = 0;
		};
/* End PBXResourcesBuildPhase section */

/* Begin PBXShellScriptBuildPhase section */
		432CF87B20D8B8490066B889 /* Build Carthage Dependencies */ = {
			isa = PBXShellScriptBuildPhase;
			buildActionMask = 2147483647;
			files = (
			);
			inputPaths = (
			);
			name = "Build Carthage Dependencies";
			outputPaths = (
			);
			runOnlyForDeploymentPostprocessing = 0;
			shellPath = /bin/sh;
			shellScript = "if [ -f $PROJECT_DIR/.gitmodules ]; then\n    echo \"Skipping checkout due to presence of .gitmodules file\"\n    if [ $ACTION = \"install\" ]; then\n        echo \"You're installing: Make sure to keep all submodules up-to-date and run carthage build after changes.\"\n    fi\nelse\n    echo \"Bootstrapping carthage dependencies\"\n    unset LLVM_TARGET_TRIPLE_SUFFIX\n    /usr/local/bin/carthage bootstrap --project-directory \"$SRCROOT\" --cache-builds\nfi\n";
		};
		432CF88220D8BCD90066B889 /* Homebrew & Carthage Setup */ = {
			isa = PBXShellScriptBuildPhase;
			buildActionMask = 2147483647;
			files = (
			);
			inputPaths = (
			);
			name = "Homebrew & Carthage Setup";
			outputPaths = (
			);
			runOnlyForDeploymentPostprocessing = 0;
			shellPath = /bin/sh;
			shellScript = "if ! [ -x \"$(command -v brew)\" ]; then\n    # Install Homebrew\n    ruby -e \"$(curl -fsSL https://raw.githubusercontent.com/Homebrew/install/master/install)\"\nfi\n\nif brew ls carthage > /dev/null; then\n    brew upgrade carthage || echo \"Continuing…\"\nelse\n    brew install carthage\nfi\n";
		};
		43D9FFE221EAE40600AF44BF /* Copy Frameworks with Carthage */ = {
			isa = PBXShellScriptBuildPhase;
			buildActionMask = 2147483647;
			files = (
			);
			inputFileListPaths = (
			);
			inputPaths = (
				"$(BUILT_PRODUCTS_DIR)/LoopKit.framework/LoopKit",
				"$(BUILT_PRODUCTS_DIR)/LoopKitUI.framework/LoopKitUI",
				"$(BUILT_PRODUCTS_DIR)/SwiftCharts.framework/SwiftCharts",
			);
			name = "Copy Frameworks with Carthage";
			outputFileListPaths = (
			);
			outputPaths = (
				"$(BUILT_PRODUCTS_DIR)/$(FRAMEWORKS_FOLDER_PATH)/LoopKit.framework",
				"$(BUILT_PRODUCTS_DIR)/$(FRAMEWORKS_FOLDER_PATH)/LoopKitUI.framework",
				"$(BUILT_PRODUCTS_DIR)/$(FRAMEWORKS_FOLDER_PATH)/SwiftCharts.framework",
			);
			runOnlyForDeploymentPostprocessing = 0;
			shellPath = /bin/sh;
			shellScript = "\"${SRCROOT}/Scripts/copy-frameworks.sh\"\n\n";
		};
		43EDDBEF1C361BCE007D89B5 /* Copy Frameworks with Carthage */ = {
			isa = PBXShellScriptBuildPhase;
			buildActionMask = 2147483647;
			files = (
			);
			inputPaths = (
				"$(BUILT_PRODUCTS_DIR)/CGMBLEKit.framework/CGMBLEKit",
				"$(BUILT_PRODUCTS_DIR)/LoopKit.framework/LoopKit",
				"$(BUILT_PRODUCTS_DIR)/SwiftCharts.framework/SwiftCharts",
				"$(BUILT_PRODUCTS_DIR)/Amplitude.framework/Amplitude",
				"$(BUILT_PRODUCTS_DIR)/ShareClient.framework/ShareClient",
				"$(BUILT_PRODUCTS_DIR)/NightscoutUploadKit.framework/NightscoutUploadKit",
				"$(BUILT_PRODUCTS_DIR)/Crypto.framework/Crypto",
				"$(BUILT_PRODUCTS_DIR)/G4ShareSpy.framework/G4ShareSpy",
				"$(BUILT_PRODUCTS_DIR)/LoopKitUI.framework/LoopKitUI",
				"$(BUILT_PRODUCTS_DIR)/CGMBLEKitUI.framework/CGMBLEKitUI",
				"$(BUILT_PRODUCTS_DIR)/ShareClientUI.framework/ShareClientUI",
				"$(BUILT_PRODUCTS_DIR)/LoopTestingKit.framework/LoopTestingKit",
				"$(BUILT_PRODUCTS_DIR)/MockKit.framework/MockKit",
				"$(BUILT_PRODUCTS_DIR)/MockKitUI.framework/MockKitUI",
				"$(BUILT_PRODUCTS_DIR)/MKRingProgressView.framework/MKRingProgressView",
			);
			name = "Copy Frameworks with Carthage";
			outputPaths = (
				"$(BUILT_PRODUCTS_DIR)/$(FRAMEWORKS_FOLDER_PATH)/CGMBLEKit.framework",
				"$(BUILT_PRODUCTS_DIR)/$(FRAMEWORKS_FOLDER_PATH)/LoopKit.framework",
				"$(BUILT_PRODUCTS_DIR)/$(FRAMEWORKS_FOLDER_PATH)/SwiftCharts.framework",
				"$(BUILT_PRODUCTS_DIR)/$(FRAMEWORKS_FOLDER_PATH)/Amplitude.framework",
				"$(BUILT_PRODUCTS_DIR)/$(FRAMEWORKS_FOLDER_PATH)/ShareClient.framework",
				"$(BUILT_PRODUCTS_DIR)/$(FRAMEWORKS_FOLDER_PATH)/NightscoutUploadKit.framework",
				"$(BUILT_PRODUCTS_DIR)/$(FRAMEWORKS_FOLDER_PATH)/Crypto.framework",
				"$(BUILT_PRODUCTS_DIR)/$(FRAMEWORKS_FOLDER_PATH)/G4ShareSpy.framework",
				"$(BUILT_PRODUCTS_DIR)/$(FRAMEWORKS_FOLDER_PATH)/LoopKitUI.framework",
				"$(BUILT_PRODUCTS_DIR)/$(FRAMEWORKS_FOLDER_PATH)/CGMBLEKitUI.framework",
				"$(BUILT_PRODUCTS_DIR)/$(FRAMEWORKS_FOLDER_PATH)/ShareClientUI.framework",
				"$(BUILT_PRODUCTS_DIR)/$(FRAMEWORKS_FOLDER_PATH)/LoopTestingKit.framework",
				"$(BUILT_PRODUCTS_DIR)/$(FRAMEWORKS_FOLDER_PATH)/MockKit.framework",
				"$(BUILT_PRODUCTS_DIR)/$(FRAMEWORKS_FOLDER_PATH)/MockKitUI.framework",
				"$(BUILT_PRODUCTS_DIR)/$(FRAMEWORKS_FOLDER_PATH)/MKRingProgressView.framework",
			);
			runOnlyForDeploymentPostprocessing = 0;
			shellPath = /bin/sh;
			shellScript = "\"${SRCROOT}/Scripts/copy-frameworks.sh\"\n";
		};
		43FF3DF620A8EFE800F8E62C /* Copy Frameworks with Carthage */ = {
			isa = PBXShellScriptBuildPhase;
			buildActionMask = 2147483647;
			files = (
			);
			inputPaths = (
				"$(BUILT_PRODUCTS_DIR)/CGMBLEKit.framework/CGMBLEKit",
				"$(BUILT_PRODUCTS_DIR)/LoopKit.framework/LoopKit",
				"$(BUILT_PRODUCTS_DIR)/ShareClient.framework/ShareClient",
			);
			name = "Copy Frameworks with Carthage";
			outputPaths = (
				"$(BUILT_PRODUCTS_DIR)/$(FRAMEWORKS_FOLDER_PATH)/CGMBLEKit.framework",
				"$(BUILT_PRODUCTS_DIR)/$(FRAMEWORKS_FOLDER_PATH)/LoopKit.framework",
				"$(BUILT_PRODUCTS_DIR)/$(FRAMEWORKS_FOLDER_PATH)/ShareClient.framework",
			);
			runOnlyForDeploymentPostprocessing = 0;
			shellPath = /bin/sh;
			shellScript = "\"${SRCROOT}/Scripts/copy-frameworks.sh\"\n";
		};
		A942E448225FD9D500DD4980 /* Copy Frameworks with Carthage */ = {
			isa = PBXShellScriptBuildPhase;
			buildActionMask = 2147483647;
			files = (
			);
			inputFileListPaths = (
			);
			inputPaths = (
				"$(BUILT_PRODUCTS_DIR)/LoopKit.framework/LoopKit",
			);
			name = "Copy Frameworks with Carthage";
			outputFileListPaths = (
			);
			outputPaths = (
				"$(BUILT_PRODUCTS_DIR)/$(FRAMEWORKS_FOLDER_PATH)/LoopKit.framework",
			);
			runOnlyForDeploymentPostprocessing = 0;
			shellPath = /bin/sh;
			shellScript = "\"${SRCROOT}/Scripts/copy-frameworks.sh\"\n\n";
		};
		C16DA84322E8E5FF008624C2 /* Install Plugins */ = {
			isa = PBXShellScriptBuildPhase;
			buildActionMask = 2147483647;
			files = (
			);
			inputFileListPaths = (
			);
			inputPaths = (
			);
			name = "Install Plugins";
			outputFileListPaths = (
			);
			outputPaths = (
			);
			runOnlyForDeploymentPostprocessing = 0;
			shellPath = /bin/sh;
			shellScript = "\"${SRCROOT}/Scripts/copy-plugins.sh\"\n";
		};
		C1D1405722FB66DF00DA6242 /* Build Derived Assets */ = {
			isa = PBXShellScriptBuildPhase;
			buildActionMask = 2147483647;
			files = (
			);
			inputFileListPaths = (
			);
			inputPaths = (
			);
			name = "Build Derived Assets";
			outputFileListPaths = (
			);
			outputPaths = (
			);
			runOnlyForDeploymentPostprocessing = 0;
			shellPath = /bin/sh;
			shellScript = "\"${SRCROOT}/Scripts/build-derived-assets.sh\"\n";
		};
		C1D1406222FB7ED200DA6242 /* Build Derived Watch Assets */ = {
			isa = PBXShellScriptBuildPhase;
			buildActionMask = 2147483647;
			files = (
			);
			inputFileListPaths = (
			);
			inputPaths = (
			);
			name = "Build Derived Watch Assets";
			outputFileListPaths = (
			);
			outputPaths = (
			);
			runOnlyForDeploymentPostprocessing = 0;
			shellPath = /bin/sh;
			shellScript = "\"${SRCROOT}/Scripts/build-derived-watch-assets.sh\"\n";
		};
		C1D19800232CFA2A0096D646 /* Capture Build Details */ = {
			isa = PBXShellScriptBuildPhase;
			buildActionMask = 2147483647;
			files = (
			);
			inputFileListPaths = (
			);
			inputPaths = (
			);
			name = "Capture Build Details";
			outputFileListPaths = (
			);
			outputPaths = (
			);
			runOnlyForDeploymentPostprocessing = 0;
			shellPath = /bin/sh;
			shellScript = "\"${SRCROOT}/Scripts/capture-build-details.sh\"\n";
		};
/* End PBXShellScriptBuildPhase section */

/* Begin PBXSourcesBuildPhase section */
		43776F881B8022E90074EA36 /* Sources */ = {
			isa = PBXSourcesBuildPhase;
			buildActionMask = 2147483647;
			files = (
				C17824A51E1AD4D100D9D25C /* BolusRecommendation.swift in Sources */,
				4F70C2131DE90339006380B7 /* StatusExtensionContext.swift in Sources */,
				43441A9C1EDB34810087958C /* StatusExtensionContext+LoopKit.swift in Sources */,
				43C05CC521EC29E3006FB252 /* TextFieldTableViewCell.swift in Sources */,
				4FF4D1001E18374700846527 /* WatchContext.swift in Sources */,
				4315D28A1CA5F45E00589052 /* DiagnosticLogger+LoopKit.swift in Sources */,
				C1D289B522F90A52003FFBD9 /* BasalDeliveryState.swift in Sources */,
				4F2C15821E074FC600E160D4 /* NSTimeInterval.swift in Sources */,
				4311FB9B1F37FE1B00D4C0A7 /* TitleSubtitleTextFieldTableViewCell.swift in Sources */,
				C1FB428F217921D600FAB378 /* PumpManagerUI.swift in Sources */,
				43C513191E864C4E001547C7 /* GlucoseRangeSchedule.swift in Sources */,
				43A51E1F1EB6D62A000736CC /* CarbAbsorptionViewController.swift in Sources */,
				43776F901B8022E90074EA36 /* AppDelegate.swift in Sources */,
				4372E48B213CB5F00068E043 /* Double.swift in Sources */,
				9E575201217D87E7002D167B /* IntegralRetrospectiveCorrection.swift in Sources */,
				430B29932041F5B300BA9F93 /* UserDefaults+Loop.swift in Sources */,
				4341F4EB1EDB92AC001C936B /* LogglyService.swift in Sources */,
				43CE7CDE1CA8B63E003CC1B0 /* Data.swift in Sources */,
				C1F8B243223E73FD00DD66CF /* BolusProgressTableViewCell.swift in Sources */,
				89CA2B30226C0161004D9350 /* DirectoryObserver.swift in Sources */,
				439A7942211F631C0041B75F /* RootNavigationController.swift in Sources */,
				4F11D3C020DCBEEC006E072C /* GlucoseBackfillRequestUserInfo.swift in Sources */,
				43F5C2DB1B92A5E1003EB13D /* SettingsTableViewController.swift in Sources */,
				89E267FC2292456700A3F2AF /* FeatureFlags.swift in Sources */,
				43A567691C94880B00334FAC /* LoopDataManager.swift in Sources */,
				43B260491ED248FB008CAA77 /* CarbEntryTableViewCell.swift in Sources */,
				4302F4E11D4E9C8900F0FCAF /* TextFieldTableViewController.swift in Sources */,
				43F64DD91D9C92C900D24DC6 /* TitleSubtitleTableViewCell.swift in Sources */,
				C15713821DAC6983005BC4D2 /* MealBolusNightscoutTreatment.swift in Sources */,
				43FCEEA9221A615B0013DD30 /* StatusChartsManager.swift in Sources */,
				43511CE321FD80E400566C63 /* StandardRetrospectiveCorrection.swift in Sources */,
				43E3449F1B9D68E900C85C07 /* StatusTableViewController.swift in Sources */,
				43DBF0531C93EC8200B3C386 /* DeviceDataManager.swift in Sources */,
				43E2D8C81D208D5B004DA55F /* KeychainManager+Loop.swift in Sources */,
				C17824A01E19CF9800D9D25C /* GlucoseThresholdTableViewController.swift in Sources */,
				4372E487213C86240068E043 /* SampleValue.swift in Sources */,
				4346D1E71C77F5FE00ABAFE3 /* ChartTableViewCell.swift in Sources */,
				437CEEE41CDE5C0A003C8C80 /* UIImage.swift in Sources */,
				43DBF0591C93F73800B3C386 /* CarbEntryTableViewController.swift in Sources */,
				89CA2B32226C18B8004D9350 /* TestingScenariosTableViewController.swift in Sources */,
				43E93FB71E469A5100EAB8DB /* HKUnit.swift in Sources */,
				43C05CAF21EB2C24006FB252 /* NSBundle.swift in Sources */,
				43BFF0BC1E45C80600FF19A9 /* UIColor+Loop.swift in Sources */,
				43C0944A1CACCC73001F6403 /* NotificationManager.swift in Sources */,
				43D9003321EB258C00AF44BF /* InsulinModelSettings+Loop.swift in Sources */,
				434FF1EE1CF27EEF000DB779 /* UITableViewCell.swift in Sources */,
				439BED2A1E76093C00B0AED5 /* CGMManager.swift in Sources */,
				C18C8C511D5A351900E043FB /* NightscoutDataManager.swift in Sources */,
				C165B8CE23302C5D0004112E /* RemoteCommand.swift in Sources */,
				438849EA1D297CB6003B3F23 /* NightscoutService.swift in Sources */,
				438172D91F4E9E37003C3328 /* NewPumpEvent.swift in Sources */,
				4389916B1E91B689000EEF90 /* ChartSettings+Loop.swift in Sources */,
				4315D2871CA5CC3B00589052 /* CarbEntryEditTableViewController.swift in Sources */,
				C178249A1E1999FA00D9D25C /* CaseCountable.swift in Sources */,
				43DBF04C1C93B8D700B3C386 /* BolusViewController.swift in Sources */,
				4FB76FBB1E8C42CF00B39636 /* UIColor.swift in Sources */,
				4374B5EF209D84BF00D17AA8 /* OSLog.swift in Sources */,
				4F6663941E905FD2009E74FC /* ChartColorPalette+Loop.swift in Sources */,
				4328E0351CFC0AE100E199AA /* WatchDataManager.swift in Sources */,
				4345E3FC21F04911009E00E5 /* UIColor+HIG.swift in Sources */,
				43D381621EBD9759007F8C8F /* HeaderValuesTableViewCell.swift in Sources */,
				89E267FF229267DF00A3F2AF /* Optional.swift in Sources */,
				43785E982120E7060057DED1 /* Intents.intentdefinition in Sources */,
				4302F4E31D4EA54200F0FCAF /* InsulinDeliveryTableViewController.swift in Sources */,
				4FC8C8011DEB93E400A1452E /* NSUserDefaults+StatusExtension.swift in Sources */,
				43DAD00020A2736F000F8529 /* PersistedPumpEvent.swift in Sources */,
				438849EC1D29EC34003B3F23 /* AmplitudeService.swift in Sources */,
				43E93FB61E469A4000EAB8DB /* NumberFormatter.swift in Sources */,
				C1FB428C217806A400FAB378 /* StateColorPalette.swift in Sources */,
				4F08DE8F1E7BB871006741EA /* CollectionType+Loop.swift in Sources */,
				435400341C9F878D00D5819C /* SetBolusUserInfo.swift in Sources */,
				43F89CA322BDFBBD006BB54E /* UIActivityIndicatorView.swift in Sources */,
				437D9BA31D7BC977007245E8 /* PredictionTableViewController.swift in Sources */,
				4344628F20A7ADD500C4BE6F /* UserDefaults+CGM.swift in Sources */,
				43F41C371D3BF32400C11ED6 /* UIAlertController.swift in Sources */,
				433EA4C41D9F71C800CD78FB /* CommandResponseViewController.swift in Sources */,
				C16DA84222E8E112008624C2 /* LoopPlugins.swift in Sources */,
				43D2E8231F00425400AE5CBF /* BolusViewController+LoopDataManager.swift in Sources */,
				9E38926722F4C97900AC2801 /* ParameterEstimation.swift in Sources */,
				430B29952041F5CB00BA9F93 /* LoopSettings+Loop.swift in Sources */,
				43785E932120A01B0057DED1 /* NewCarbEntryIntent+Loop.swift in Sources */,
				43CEE6E61E56AFD400CB9116 /* NightscoutUploader.swift in Sources */,
				439A7944211FE22F0041B75F /* NSUserActivity.swift in Sources */,
				4328E0331CFC091100E199AA /* WatchContext+LoopKit.swift in Sources */,
				4F526D611DF8D9A900A04910 /* NetBasal.swift in Sources */,
				43C3B6EC20B650A80026CAFA /* SettingsImageTableViewCell.swift in Sources */,
				89ADE13B226BFA0F0067222B /* TestingScenariosManager.swift in Sources */,
				4F7E8ACB20E2ACB500AEA65E /* WatchPredictedGlucose.swift in Sources */,
				436A0DA51D236A2A00104B24 /* LoopError.swift in Sources */,
				4F11D3C220DD80B3006E072C /* WatchHistoricalGlucose.swift in Sources */,
				435CB6231F37967800C320C7 /* InsulinModelSettingsViewController.swift in Sources */,
				4372E490213CFCE70068E043 /* LoopSettingsUserInfo.swift in Sources */,
				89CA2B3D226E6B13004D9350 /* LocalTestingScenariosManager.swift in Sources */,
				43F78D261C8FC000002152D1 /* DoseMath.swift in Sources */,
				43511CE221FD80E400566C63 /* RetrospectiveCorrection.swift in Sources */,
				438D42F91D7C88BC003244B0 /* PredictionInputEffect.swift in Sources */,
				892A5D692230C41D008961AB /* RangeReplaceableCollection.swift in Sources */,
				4F70C2101DE8FAC5006380B7 /* StatusExtensionDataManager.swift in Sources */,
				43DFB62320D4CAE7008A7BAE /* PumpManager.swift in Sources */,
				892A5D59222F0A27008961AB /* Debug.swift in Sources */,
				431A8C401EC6E8AB00823B9C /* CircleMaskView.swift in Sources */,
				439897371CD2F80600223065 /* AnalyticsManager.swift in Sources */,
				895FE0952201234000FCF18A /* OverrideSelectionViewController.swift in Sources */,
				439706E622D2E84900C81566 /* PredictionSettingTableViewCell.swift in Sources */,
				430D85891F44037000AF2D4F /* HUDViewTableViewCell.swift in Sources */,
				43A51E211EB6DBDD000736CC /* ChartsTableViewController.swift in Sources */,
				438849EE1D2A1EBB003B3F23 /* MLabService.swift in Sources */,
				438D42FB1D7D11A4003244B0 /* PredictionInputEffectTableViewCell.swift in Sources */,
				43F4EF1D1BA2A57600526CE1 /* DiagnosticLogger.swift in Sources */,
				432E73CB1D24B3D6009AD15D /* RemoteDataManager.swift in Sources */,
				43C2FAE11EB656A500364AFF /* GlucoseEffectVelocity.swift in Sources */,
			);
			runOnlyForDeploymentPostprocessing = 0;
		};
		43A9437A1B926B7B0051FA24 /* Sources */ = {
			isa = PBXSourcesBuildPhase;
			buildActionMask = 2147483647;
			files = (
				4372E488213C862B0068E043 /* SampleValue.swift in Sources */,
				4F2C15741E0209F500E160D4 /* NSTimeInterval.swift in Sources */,
				4FF4D1011E18375000846527 /* WatchContext.swift in Sources */,
				898ECA63218ABD21001E9D35 /* ComplicationChartManager.swift in Sources */,
				43517915230A07100072ECC0 /* NumberFormatter+WatchApp.swift in Sources */,
				43A9438A1B926B7B0051FA24 /* NotificationController.swift in Sources */,
				439A7945211FE23A0041B75F /* NSUserActivity.swift in Sources */,
				43A943881B926B7B0051FA24 /* ExtensionDelegate.swift in Sources */,
				43511CEE220FC61700566C63 /* HUDRowController.swift in Sources */,
				892FB4CD22040104005293EC /* OverridePresetRow.swift in Sources */,
				4F75F00220FCFE8C00B5570E /* GlucoseChartScene.swift in Sources */,
				89E26800229267DF00A3F2AF /* Optional.swift in Sources */,
				4328E02F1CFBF81800E199AA /* WKInterfaceImage.swift in Sources */,
				4F2C15811E0495B200E160D4 /* WatchContext+WatchApp.swift in Sources */,
				4372E496213DCDD30068E043 /* GlucoseChartValueHashable.swift in Sources */,
				898ECA61218ABD17001E9D35 /* GlucoseChartData.swift in Sources */,
				4344629820A8B2D700C4BE6F /* OSLog.swift in Sources */,
				4328E02A1CFBE2C500E199AA /* UIColor.swift in Sources */,
				4372E484213A63FB0068E043 /* ChartHUDController.swift in Sources */,
				4345E40621F68E18009E00E5 /* CarbEntryListController.swift in Sources */,
				4FDDD23720DC51DF00D04B16 /* LoopDataManager.swift in Sources */,
				89E267FD2292456700A3F2AF /* FeatureFlags.swift in Sources */,
				898ECA60218ABD17001E9D35 /* GlucoseChartScaler.swift in Sources */,
				4328E01B1CFBE1DA00E199AA /* BolusInterfaceController.swift in Sources */,
				4F82655020E69F9A0031A8F5 /* HUDInterfaceController.swift in Sources */,
				4372E492213D956C0068E043 /* GlucoseRangeSchedule.swift in Sources */,
				4328E02B1CFBE2C500E199AA /* WKAlertAction.swift in Sources */,
				4F7E8AC720E2AC0300AEA65E /* WatchPredictedGlucose.swift in Sources */,
				4344628E20A7ADD100C4BE6F /* UserDefaults+CGM.swift in Sources */,
				4F7E8AC520E2AB9600AEA65E /* Date.swift in Sources */,
				434A9F9923124B210047C077 /* BolusConfirmationScene.swift in Sources */,
				4F11D3C420DD881A006E072C /* WatchHistoricalGlucose.swift in Sources */,
				4328E0281CFBE2C500E199AA /* CLKComplicationTemplate.swift in Sources */,
				4328E01E1CFBE25F00E199AA /* AddCarbsInterfaceController.swift in Sources */,
				4F73F5FC20E2E7FA00E8D82C /* GlucoseStore.swift in Sources */,
				432CF87520D8AC950066B889 /* NSUserDefaults+WatchApp.swift in Sources */,
				43027F0F1DFE0EC900C51989 /* HKUnit.swift in Sources */,
				4344629220A7C19800C4BE6F /* ButtonGroup.swift in Sources */,
				898ECA69218ABDA9001E9D35 /* CLKTextProvider+Compound.m in Sources */,
				4372E48C213CB6750068E043 /* Double.swift in Sources */,
				892FB4CF220402C0005293EC /* OverrideSelectionController.swift in Sources */,
				43785E972120E4500057DED1 /* INRelevantShortcutStore+Loop.swift in Sources */,
				898ECA65218ABD9B001E9D35 /* CGRect.swift in Sources */,
				43CB2B2B1D924D450079823D /* WCSession.swift in Sources */,
				4372E491213D05F90068E043 /* LoopSettingsUserInfo.swift in Sources */,
				4345E40421F68AD9009E00E5 /* TextRowController.swift in Sources */,
				43BFF0B51E45C1E700FF19A9 /* NumberFormatter.swift in Sources */,
				43A9438E1B926B7B0051FA24 /* ComplicationController.swift in Sources */,
				43517917230A0E1A0072ECC0 /* WKInterfaceLabel.swift in Sources */,
				4328E01A1CFBE1DA00E199AA /* ActionHUDController.swift in Sources */,
				4F11D3C320DD84DB006E072C /* GlucoseBackfillRequestUserInfo.swift in Sources */,
				435400351C9F878D00D5819C /* SetBolusUserInfo.swift in Sources */,
			);
			runOnlyForDeploymentPostprocessing = 0;
		};
		43D9001F21EB209400AF44BF /* Sources */ = {
			isa = PBXSourcesBuildPhase;
			buildActionMask = 2147483647;
			files = (
				43C05CB821EBEA54006FB252 /* HKUnit.swift in Sources */,
				4345E3F421F036FC009E00E5 /* Result.swift in Sources */,
				43D9002021EB209400AF44BF /* NSTimeInterval.swift in Sources */,
				43C05CA921EB2B26006FB252 /* PersistenceController.swift in Sources */,
				431EA87221EB29150076EC1A /* InsulinModelSettings.swift in Sources */,
				43D9002121EB209400AF44BF /* GlucoseThreshold.swift in Sources */,
				43C05CAB21EB2B4A006FB252 /* NSBundle.swift in Sources */,
				43D9002221EB209400AF44BF /* LoopSettings.swift in Sources */,
				431EA87421EB291A0076EC1A /* WalshInsulinModel.swift in Sources */,
				431EA87021EB29120076EC1A /* ExponentialInsulinModelPreset.swift in Sources */,
				43C05CC721EC2ABC006FB252 /* IdentifiableClass.swift in Sources */,
				43C05CAE21EB2BBF006FB252 /* NSUserDefaults.swift in Sources */,
				4345E40221F67300009E00E5 /* CarbEntryUserInfo.swift in Sources */,
			);
			runOnlyForDeploymentPostprocessing = 0;
		};
		43D9FF9E21EA9A0C00AF44BF /* Sources */ = {
			isa = PBXSourcesBuildPhase;
			buildActionMask = 2147483647;
			files = (
				43C05CBD21EBF77D006FB252 /* LessonsViewController.swift in Sources */,
				43C05CB621EBE321006FB252 /* NSTimeInterval.swift in Sources */,
				43C5F25A222C921B00905D10 /* OSLog.swift in Sources */,
				43C05CB521EBE274006FB252 /* Date.swift in Sources */,
				43D9F82421EFF1AB000578CD /* LessonResultsViewController.swift in Sources */,
				43C728F9222A448700C62969 /* DayCalculator.swift in Sources */,
				4345E3FA21F0473B009E00E5 /* TextCell.swift in Sources */,
				43C728F5222266F000C62969 /* ModalDayLesson.swift in Sources */,
				43D9F81821EC51CC000578CD /* DateEntry.swift in Sources */,
				43D9FFC021EAB22E00AF44BF /* DataManager.swift in Sources */,
				43C05CB121EBBDB9006FB252 /* TimeInRangeLesson.swift in Sources */,
				43C728F72222700000C62969 /* DateIntervalEntry.swift in Sources */,
				43D9F81E21EF0609000578CD /* NumberRangeEntry.swift in Sources */,
				43C05CCA21EC382B006FB252 /* NumberEntry.swift in Sources */,
				4345E3FE21F04A50009E00E5 /* DateIntervalFormatter.swift in Sources */,
				43C5F257222C7B7200905D10 /* TimeComponents.swift in Sources */,
				4345E3F821F03D2A009E00E5 /* DatesAndNumberCell.swift in Sources */,
				43D9F82221EF0A7A000578CD /* QuantityRangeEntry.swift in Sources */,
				43D9F81A21EC593C000578CD /* UITableViewCell.swift in Sources */,
				43D9F82021EF0906000578CD /* NSNumber.swift in Sources */,
				43C05CC221EC06E4006FB252 /* LessonConfigurationViewController.swift in Sources */,
				43C05CC621EC29E7006FB252 /* TextFieldTableViewCell.swift in Sources */,
				43C05CC021EBFFA4006FB252 /* Lesson.swift in Sources */,
				C1814B86225E507C008D2D8E /* Sequence.swift in Sources */,
				43C5F258222C7BD400905D10 /* AppDelegate.swift in Sources */,
			);
			runOnlyForDeploymentPostprocessing = 0;
		};
		43D9FFCB21EAE05D00AF44BF /* Sources */ = {
			isa = PBXSourcesBuildPhase;
			buildActionMask = 2147483647;
			files = (
				43C05CB921EBEA54006FB252 /* HKUnit.swift in Sources */,
				4345E3F521F036FC009E00E5 /* Result.swift in Sources */,
				43D9FFFB21EAF3D300AF44BF /* NSTimeInterval.swift in Sources */,
				43C05CA821EB2B26006FB252 /* PersistenceController.swift in Sources */,
				431EA87321EB29160076EC1A /* InsulinModelSettings.swift in Sources */,
				43D9FFF921EAF34800AF44BF /* GlucoseThreshold.swift in Sources */,
				43C05CAA21EB2B49006FB252 /* NSBundle.swift in Sources */,
				43D9FFF521EAF27200AF44BF /* LoopSettings.swift in Sources */,
				431EA87521EB291B0076EC1A /* WalshInsulinModel.swift in Sources */,
				431EA87121EB29120076EC1A /* ExponentialInsulinModelPreset.swift in Sources */,
				43C05CC821EC2ABC006FB252 /* IdentifiableClass.swift in Sources */,
				43C05CAD21EB2BBF006FB252 /* NSUserDefaults.swift in Sources */,
				4345E40121F67300009E00E5 /* CarbEntryUserInfo.swift in Sources */,
			);
			runOnlyForDeploymentPostprocessing = 0;
		};
		43E2D8CD1D20BF42004DA55F /* Sources */ = {
			isa = PBXSourcesBuildPhase;
			buildActionMask = 2147483647;
			files = (
				43947D731F529FAA00A07D31 /* GlucoseRangeSchedule.swift in Sources */,
				43E2D8DC1D20C049004DA55F /* DoseMath.swift in Sources */,
				43E2D8DB1D20C03B004DA55F /* NSTimeInterval.swift in Sources */,
				43E2D8D41D20BF42004DA55F /* DoseMathTests.swift in Sources */,
				C11C87DE1E21EAAD00BB71D3 /* HKUnit.swift in Sources */,
				C13BAD941E8009B000050CB5 /* NumberFormatter.swift in Sources */,
				C17824A61E1AF91F00D9D25C /* BolusRecommendation.swift in Sources */,
			);
			runOnlyForDeploymentPostprocessing = 0;
		};
		43E2D9071D20C581004DA55F /* Sources */ = {
			isa = PBXSourcesBuildPhase;
			buildActionMask = 2147483647;
			files = (
				43E2D9151D20C5A2004DA55F /* KeychainManagerTests.swift in Sources */,
				9E0F6349218D4AC1006E5D21 /* IntegralRetrospectiveCorrectionTests.swift in Sources */,
			);
			runOnlyForDeploymentPostprocessing = 0;
		};
		4F70C1D81DE8DCA7006380B7 /* Sources */ = {
			isa = PBXSourcesBuildPhase;
			buildActionMask = 2147483647;
			files = (
				43FCEEB1221A863E0013DD30 /* StatusChartsManager.swift in Sources */,
				43C05CAC21EB2B8B006FB252 /* NSBundle.swift in Sources */,
				4FAC02541E22F6B20087A773 /* NSTimeInterval.swift in Sources */,
				4FB76FBA1E8C42CE00B39636 /* UIColor.swift in Sources */,
				4F2C15831E0757E600E160D4 /* HKUnit.swift in Sources */,
				C1FB4290217922A100FAB378 /* PumpManagerUI.swift in Sources */,
				C1FB428D21791D2500FAB378 /* PumpManager.swift in Sources */,
				43E93FB51E4675E800EAB8DB /* NumberFormatter.swift in Sources */,
				4345E3FB21F04911009E00E5 /* UIColor+HIG.swift in Sources */,
				43BFF0CD1E466C8400FF19A9 /* StateColorPalette.swift in Sources */,
				4FC8C8021DEB943800A1452E /* NSUserDefaults+StatusExtension.swift in Sources */,
				43BFF0BF1E45C8EA00FF19A9 /* UIColor+Widget.swift in Sources */,
				C136AA2423109CC6008A320D /* LoopPlugins.swift in Sources */,
				4F70C2121DE900EA006380B7 /* StatusExtensionContext.swift in Sources */,
				4F70C1E11DE8DCA7006380B7 /* StatusViewController.swift in Sources */,
			);
			runOnlyForDeploymentPostprocessing = 0;
		};
		4F7528861DFE1DC600C322D6 /* Sources */ = {
			isa = PBXSourcesBuildPhase;
			buildActionMask = 2147483647;
			files = (
				4FB76FB91E8C42B000B39636 /* CollectionType.swift in Sources */,
				7D23667D21250C7E0028B67D /* LocalizedString.swift in Sources */,
				43FCEEBD22212DD50013DD30 /* PredictedGlucoseChart.swift in Sources */,
				436961911F19D11E00447E89 /* ChartPointsContextFillLayer.swift in Sources */,
				4FF4D0F81E1725B000846527 /* NibLoadable.swift in Sources */,
				4326BA641F3A44D9007CCAD4 /* ChartLineModel.swift in Sources */,
				43FCEEB9221BCF790013DD30 /* GlucoseChart.swift in Sources */,
				4374B5F0209D857E00D17AA8 /* OSLog.swift in Sources */,
				43FCEEB3221BC3B60013DD30 /* DoseChart.swift in Sources */,
				4F7528AA1DFE215100C322D6 /* HKUnit.swift in Sources */,
				4FB76FB61E8C426900B39636 /* ChartPointsTouchHighlightLayerViewCache.swift in Sources */,
				4F2C15931E09BF2C00E160D4 /* HUDView.swift in Sources */,
				43BFF0B71E45C20C00FF19A9 /* NumberFormatter.swift in Sources */,
				4FB76FB71E8C428600B39636 /* UIColor.swift in Sources */,
				4F7528A51DFE208C00C322D6 /* NSTimeInterval.swift in Sources */,
				4FB76FC61E8C57B100B39636 /* ChartsManager.swift in Sources */,
				4FB76FB41E8C3F7C00B39636 /* ChartAxisValueDoubleUnit.swift in Sources */,
				4FB76FB31E8C3EE400B39636 /* ChartAxisValueDoubleLog.swift in Sources */,
				43F1C31A1F5DC87700395429 /* ChartPoint.swift in Sources */,
				4F7528A11DFE200B00C322D6 /* BasalStateView.swift in Sources */,
				4F20AE631E6B87B100D07A06 /* ChartContainerView.swift in Sources */,
				43FCEEAB221A61B40013DD30 /* IOBChart.swift in Sources */,
				43BFF0C61E465A4400FF19A9 /* UIColor+HIG.swift in Sources */,
				43FCEEB7221BCD160013DD30 /* InsulinModelChart.swift in Sources */,
				43FCEEBB22211C860013DD30 /* CarbEffectChart.swift in Sources */,
				4F7528A01DFE1F9D00C322D6 /* LoopStateView.swift in Sources */,
				4FB76FCE1E8C835D00B39636 /* ChartColorPalette.swift in Sources */,
				43FCEEAD221A66780013DD30 /* DateFormatter.swift in Sources */,
				4FB76FB51E8C41E200B39636 /* ChartPointsScatterDownTrianglesLayer.swift in Sources */,
				43FCEEAF221A67A70013DD30 /* NumberFormatter+Charts.swift in Sources */,
				4F75289A1DFE1F6000C322D6 /* BasalRateHUDView.swift in Sources */,
				4F75289C1DFE1F6000C322D6 /* GlucoseHUDView.swift in Sources */,
				4FB76FB81E8C429D00B39636 /* CGPoint.swift in Sources */,
				43FCEEB5221BCA020013DD30 /* COBChart.swift in Sources */,
				4F75289E1DFE1F6000C322D6 /* LoopCompletionHUDView.swift in Sources */,
			);
			runOnlyForDeploymentPostprocessing = 0;
		};
/* End PBXSourcesBuildPhase section */

/* Begin PBXTargetDependency section */
		43A943811B926B7B0051FA24 /* PBXTargetDependency */ = {
			isa = PBXTargetDependency;
			target = 43A9437D1B926B7B0051FA24 /* WatchApp Extension */;
			targetProxy = 43A943801B926B7B0051FA24 /* PBXContainerItemProxy */;
		};
		43A943931B926B7B0051FA24 /* PBXTargetDependency */ = {
			isa = PBXTargetDependency;
			target = 43A943711B926B7B0051FA24 /* WatchApp */;
			targetProxy = 43A943921B926B7B0051FA24 /* PBXContainerItemProxy */;
		};
		43D9000D21EB0BEA00AF44BF /* PBXTargetDependency */ = {
			isa = PBXTargetDependency;
			target = 43D9FFCE21EAE05D00AF44BF /* LoopCore */;
			targetProxy = 43D9000C21EB0BEA00AF44BF /* PBXContainerItemProxy */;
		};
		43D9001321EB137A00AF44BF /* PBXTargetDependency */ = {
			isa = PBXTargetDependency;
			target = 43D9FFCE21EAE05D00AF44BF /* LoopCore */;
			targetProxy = 43D9001221EB137A00AF44BF /* PBXContainerItemProxy */;
		};
		43D9FFBA21EA9CA400AF44BF /* PBXTargetDependency */ = {
			isa = PBXTargetDependency;
			target = 4F75288A1DFE1DC600C322D6 /* LoopUI */;
			targetProxy = 43D9FFB921EA9CA400AF44BF /* PBXContainerItemProxy */;
		};
		43D9FFD521EAE05D00AF44BF /* PBXTargetDependency */ = {
			isa = PBXTargetDependency;
			target = 43D9FFCE21EAE05D00AF44BF /* LoopCore */;
			targetProxy = 43D9FFD421EAE05D00AF44BF /* PBXContainerItemProxy */;
		};
		43E2D9111D20C581004DA55F /* PBXTargetDependency */ = {
			isa = PBXTargetDependency;
			target = 43776F8B1B8022E90074EA36 /* Loop */;
			targetProxy = 43E2D9101D20C581004DA55F /* PBXContainerItemProxy */;
		};
		4F70C1E71DE8DCA7006380B7 /* PBXTargetDependency */ = {
			isa = PBXTargetDependency;
			target = 4F70C1DB1DE8DCA7006380B7 /* Loop Status Extension */;
			targetProxy = 4F70C1E61DE8DCA7006380B7 /* PBXContainerItemProxy */;
		};
		4F7528971DFE1ED400C322D6 /* PBXTargetDependency */ = {
			isa = PBXTargetDependency;
			target = 4F75288A1DFE1DC600C322D6 /* LoopUI */;
			targetProxy = 4F7528961DFE1ED400C322D6 /* PBXContainerItemProxy */;
		};
		4F7528991DFE1ED800C322D6 /* PBXTargetDependency */ = {
			isa = PBXTargetDependency;
			target = 4F75288A1DFE1DC600C322D6 /* LoopUI */;
			targetProxy = 4F7528981DFE1ED800C322D6 /* PBXContainerItemProxy */;
		};
		A942E445225FD97F00DD4980 /* PBXTargetDependency */ = {
			isa = PBXTargetDependency;
			target = 43D9FFCE21EAE05D00AF44BF /* LoopCore */;
			targetProxy = A942E444225FD97F00DD4980 /* PBXContainerItemProxy */;
		};
		A942E447225FD9A300DD4980 /* PBXTargetDependency */ = {
			isa = PBXTargetDependency;
			target = 43D9FFCE21EAE05D00AF44BF /* LoopCore */;
			targetProxy = A942E446225FD9A300DD4980 /* PBXContainerItemProxy */;
		};
		C117ED71232EDB3200DA57CD /* PBXTargetDependency */ = {
			isa = PBXTargetDependency;
			target = 43D9001A21EB209400AF44BF /* LoopCore-watchOS */;
			targetProxy = C117ED70232EDB3200DA57CD /* PBXContainerItemProxy */;
		};
/* End PBXTargetDependency section */

/* Begin PBXVariantGroup section */
		43776F951B8022E90074EA36 /* Main.storyboard */ = {
			isa = PBXVariantGroup;
			children = (
				43776F961B8022E90074EA36 /* Base */,
				7DD382771F8DBFC60071272B /* es */,
				7D68AAAA1FE2DB0A00522C49 /* ru */,
				7D23668521250D180028B67D /* fr */,
				7D23669521250D220028B67D /* de */,
				7D2366A521250D2C0028B67D /* zh-Hans */,
				7D2366B721250D360028B67D /* it */,
				7D2366C521250D3F0028B67D /* nl */,
				7D2366D521250D4A0028B67D /* nb */,
				7D199D93212A067600241026 /* pl */,
			);
			name = Main.storyboard;
			sourceTree = "<group>";
		};
		43776F9A1B8022E90074EA36 /* LaunchScreen.storyboard */ = {
			isa = PBXVariantGroup;
			children = (
				43776F9B1B8022E90074EA36 /* Base */,
				7DD382761F8DBFC60071272B /* es */,
				7D68AAA91FE2DB0A00522C49 /* ru */,
				7D23668421250D180028B67D /* fr */,
				7D23669421250D220028B67D /* de */,
				7D2366A421250D2C0028B67D /* zh-Hans */,
				7D2366B621250D360028B67D /* it */,
				7D2366C421250D3F0028B67D /* nl */,
				7D2366D421250D4A0028B67D /* nb */,
				7D199D92212A067600241026 /* pl */,
			);
			name = LaunchScreen.storyboard;
			sourceTree = "<group>";
		};
		43785E9B2120E7060057DED1 /* Intents.intentdefinition */ = {
			isa = PBXVariantGroup;
			children = (
				43785E9A2120E7060057DED1 /* Base */,
				43785E9F2122774A0057DED1 /* es */,
				43785EA12122774B0057DED1 /* ru */,
				43C98058212A799E003B5D17 /* en */,
				C12CB9AC23106A3C00F84978 /* it */,
				C12CB9AE23106A5C00F84978 /* fr */,
				C12CB9B023106A5F00F84978 /* de */,
				C12CB9B223106A6000F84978 /* zh-Hans */,
				C12CB9B423106A6100F84978 /* nl */,
				C12CB9B623106A6200F84978 /* nb */,
				C12CB9B823106A6300F84978 /* pl */,
			);
			name = Intents.intentdefinition;
			sourceTree = "<group>";
		};
		43A943741B926B7B0051FA24 /* Interface.storyboard */ = {
			isa = PBXVariantGroup;
			children = (
				43A943751B926B7B0051FA24 /* Base */,
				7DD382791F8DBFC60071272B /* es */,
				7D68AAAC1FE2DB0A00522C49 /* ru */,
				7D23668721250D180028B67D /* fr */,
				7D23669721250D230028B67D /* de */,
				7D2366A721250D2C0028B67D /* zh-Hans */,
				7D2366B421250D350028B67D /* it */,
				7D2366C721250D3F0028B67D /* nl */,
				7D2366D721250D4A0028B67D /* nb */,
				7D199D95212A067600241026 /* pl */,
			);
			name = Interface.storyboard;
			sourceTree = "<group>";
		};
		43D9FFA821EA9A0C00AF44BF /* Main.storyboard */ = {
			isa = PBXVariantGroup;
			children = (
				43D9FFA921EA9A0C00AF44BF /* Base */,
			);
			name = Main.storyboard;
			sourceTree = "<group>";
		};
		43D9FFAD21EA9A0F00AF44BF /* LaunchScreen.storyboard */ = {
			isa = PBXVariantGroup;
			children = (
				43D9FFAE21EA9A0F00AF44BF /* Base */,
			);
			name = LaunchScreen.storyboard;
			sourceTree = "<group>";
		};
		4F70C1E21DE8DCA7006380B7 /* MainInterface.storyboard */ = {
			isa = PBXVariantGroup;
			children = (
				4F70C1E31DE8DCA7006380B7 /* Base */,
				7DD382781F8DBFC60071272B /* es */,
				7D68AAAB1FE2DB0A00522C49 /* ru */,
				7D23668621250D180028B67D /* fr */,
				7D23669621250D230028B67D /* de */,
				7D2366A621250D2C0028B67D /* zh-Hans */,
				7D2366B821250D360028B67D /* it */,
				7D2366C621250D3F0028B67D /* nl */,
				7D2366D621250D4A0028B67D /* nb */,
				7D199D94212A067600241026 /* pl */,
			);
			name = MainInterface.storyboard;
			sourceTree = "<group>";
		};
		7D2366E421250E0A0028B67D /* InfoPlist.strings */ = {
			isa = PBXVariantGroup;
			children = (
				7D2366E521250E0A0028B67D /* es */,
				7D2366E721250E7B0028B67D /* de */,
				7D2366E921250E8F0028B67D /* fr */,
				7D2366EA21250EA40028B67D /* it */,
				7D2366EB21250EB80028B67D /* nb */,
				7D2366EC21250ECE0028B67D /* zh-Hans */,
				7D2366ED21250F010028B67D /* ru */,
				7D2366EE21250F170028B67D /* nl */,
				7D199DA0212A067700241026 /* pl */,
			);
			name = InfoPlist.strings;
			sourceTree = "<group>";
		};
		7D7076371FE06EDE004AC8EA /* Localizable.strings */ = {
			isa = PBXVariantGroup;
			children = (
				7D7076361FE06EDE004AC8EA /* es */,
				7D68AAAD1FE2E8D400522C49 /* ru */,
				7D23667821250C2D0028B67D /* Base */,
				7D23668B21250D180028B67D /* fr */,
				7D23669B21250D230028B67D /* de */,
				7D2366AB21250D2D0028B67D /* zh-Hans */,
				7D2366BC21250D360028B67D /* it */,
				7D2366CB21250D400028B67D /* nl */,
				7D2366DB21250D4A0028B67D /* nb */,
				7D199D99212A067600241026 /* pl */,
			);
			name = Localizable.strings;
			sourceTree = "<group>";
		};
		7D70763C1FE06EDF004AC8EA /* InfoPlist.strings */ = {
			isa = PBXVariantGroup;
			children = (
				7D70763B1FE06EDF004AC8EA /* es */,
				7D68AAAF1FE2E8D500522C49 /* ru */,
				7D23668021250CBE0028B67D /* Base */,
				7D23669121250D190028B67D /* fr */,
				7D2366A121250D240028B67D /* de */,
				7D2366B121250D2D0028B67D /* zh-Hans */,
				7D2366C121250D370028B67D /* it */,
				7D2366D121250D410028B67D /* nl */,
				7D2366E121250D4B0028B67D /* nb */,
				7D199D9F212A067700241026 /* pl */,
			);
			name = InfoPlist.strings;
			sourceTree = "<group>";
		};
		7D7076411FE06EDF004AC8EA /* ckcomplication.strings */ = {
			isa = PBXVariantGroup;
			children = (
				7D7076401FE06EDF004AC8EA /* es */,
				7D68AAB01FE2E8D500522C49 /* ru */,
				7D23668121250CC50028B67D /* Base */,
				7D23669021250D190028B67D /* fr */,
				7D2366A021250D240028B67D /* de */,
				7D2366B021250D2D0028B67D /* zh-Hans */,
				7D2366C021250D370028B67D /* it */,
				7D2366D021250D400028B67D /* nl */,
				7D2366E021250D4B0028B67D /* nb */,
				7D199D9E212A067700241026 /* pl */,
			);
			name = ckcomplication.strings;
			sourceTree = "<group>";
		};
		7D7076471FE06EE0004AC8EA /* InfoPlist.strings */ = {
			isa = PBXVariantGroup;
			children = (
				7D7076461FE06EE0004AC8EA /* es */,
				7D68AAB21FE2E8D500522C49 /* ru */,
				7D23667A21250C480028B67D /* Base */,
				7D23668D21250D190028B67D /* fr */,
				7D23669D21250D230028B67D /* de */,
				7D2366AD21250D2D0028B67D /* zh-Hans */,
				7D2366BE21250D360028B67D /* it */,
				7D2366CD21250D400028B67D /* nl */,
				7D2366DD21250D4B0028B67D /* nb */,
				7D199D9B212A067600241026 /* pl */,
			);
			name = InfoPlist.strings;
			sourceTree = "<group>";
		};
		7D70764C1FE06EE1004AC8EA /* Localizable.strings */ = {
			isa = PBXVariantGroup;
			children = (
				7D70764B1FE06EE1004AC8EA /* es */,
				7D68AAB31FE2E8D500522C49 /* ru */,
				7D23667921250C440028B67D /* Base */,
				7D23668C21250D190028B67D /* fr */,
				7D23669C21250D230028B67D /* de */,
				7D2366AC21250D2D0028B67D /* zh-Hans */,
				7D2366BD21250D360028B67D /* it */,
				7D2366CC21250D400028B67D /* nl */,
				7D2366DC21250D4B0028B67D /* nb */,
				7D199D9A212A067600241026 /* pl */,
			);
			name = Localizable.strings;
			sourceTree = "<group>";
		};
		7D7076511FE06EE1004AC8EA /* InfoPlist.strings */ = {
			isa = PBXVariantGroup;
			children = (
				7D7076501FE06EE1004AC8EA /* es */,
				7D68AAB41FE2E8D600522C49 /* ru */,
				7D23667621250BF70028B67D /* Base */,
				7D23668921250D180028B67D /* fr */,
				7D23669921250D230028B67D /* de */,
				7D2366A921250D2C0028B67D /* zh-Hans */,
				7D2366BA21250D360028B67D /* it */,
				7D2366C921250D400028B67D /* nl */,
				7D2366D921250D4A0028B67D /* nb */,
				7D199D97212A067600241026 /* pl */,
			);
			name = InfoPlist.strings;
			sourceTree = "<group>";
		};
		7D7076561FE06EE2004AC8EA /* InfoPlist.strings */ = {
			isa = PBXVariantGroup;
			children = (
				7D7076551FE06EE2004AC8EA /* es */,
				7D68AAB51FE2E8D600522C49 /* ru */,
				7D23667721250C280028B67D /* Base */,
				7D23668A21250D180028B67D /* fr */,
				7D23669A21250D230028B67D /* de */,
				7D2366AA21250D2C0028B67D /* zh-Hans */,
				7D2366BB21250D360028B67D /* it */,
				7D2366CA21250D400028B67D /* nl */,
				7D2366DA21250D4A0028B67D /* nb */,
				7D199D98212A067600241026 /* pl */,
			);
			name = InfoPlist.strings;
			sourceTree = "<group>";
		};
		7D70765B1FE06EE2004AC8EA /* Localizable.strings */ = {
			isa = PBXVariantGroup;
			children = (
				7D70765A1FE06EE2004AC8EA /* es */,
				7D68AAB61FE2E8D600522C49 /* ru */,
				7D23668321250CFB0028B67D /* Base */,
				7D23669321250D190028B67D /* fr */,
				7D2366A321250D240028B67D /* de */,
				7D2366B321250D2D0028B67D /* zh-Hans */,
				7D2366C321250D370028B67D /* it */,
				7D2366D321250D410028B67D /* nl */,
				7D2366E321250D4B0028B67D /* nb */,
				7D199DA2212A067700241026 /* pl */,
			);
			name = Localizable.strings;
			sourceTree = "<group>";
		};
		7D7076601FE06EE3004AC8EA /* Localizable.strings */ = {
			isa = PBXVariantGroup;
			children = (
				7D70765F1FE06EE3004AC8EA /* es */,
				7D68AAB71FE2E8D600522C49 /* ru */,
				7D23667F21250CB80028B67D /* Base */,
				7D23668F21250D190028B67D /* fr */,
				7D23669F21250D240028B67D /* de */,
				7D2366AF21250D2D0028B67D /* zh-Hans */,
				7D2366BF21250D370028B67D /* it */,
				7D2366CF21250D400028B67D /* nl */,
				7D2366DF21250D4B0028B67D /* nb */,
				7D199D9D212A067700241026 /* pl */,
			);
			name = Localizable.strings;
			sourceTree = "<group>";
		};
		7D7076651FE06EE4004AC8EA /* Localizable.strings */ = {
			isa = PBXVariantGroup;
			children = (
				7D7076641FE06EE4004AC8EA /* es */,
				7D68AAB81FE2E8D700522C49 /* ru */,
				7D23667521250BE30028B67D /* Base */,
				7D23668821250D180028B67D /* fr */,
				7D23669821250D230028B67D /* de */,
				7D2366A821250D2C0028B67D /* zh-Hans */,
				7D2366B921250D360028B67D /* it */,
				7D2366C821250D400028B67D /* nl */,
				7D2366D821250D4A0028B67D /* nb */,
				7D199D96212A067600241026 /* pl */,
			);
			name = Localizable.strings;
			sourceTree = "<group>";
		};
		7D70766A1FE0702F004AC8EA /* InfoPlist.strings */ = {
			isa = PBXVariantGroup;
			children = (
				7D7076691FE0702F004AC8EA /* es */,
				7D68AAAE1FE2E8D400522C49 /* ru */,
				7D23668221250CF60028B67D /* Base */,
				7D23669221250D190028B67D /* fr */,
				7D2366A221250D240028B67D /* de */,
				7D2366B221250D2D0028B67D /* zh-Hans */,
				7D2366C221250D370028B67D /* it */,
				7D2366D221250D410028B67D /* nl */,
				7D2366E221250D4B0028B67D /* nb */,
				7D199DA1212A067700241026 /* pl */,
			);
			name = InfoPlist.strings;
			sourceTree = "<group>";
		};
		C1C73F0F1DE3D0270022FC89 /* InfoPlist.strings */ = {
			isa = PBXVariantGroup;
			children = (
				7D7076421FE06EE0004AC8EA /* es */,
				7D68AAB11FE2E8D500522C49 /* ru */,
				7D23667E21250CAC0028B67D /* Base */,
				7D23668E21250D190028B67D /* fr */,
				7D23669E21250D230028B67D /* de */,
				7D2366AE21250D2D0028B67D /* zh-Hans */,
				7D2366B521250D360028B67D /* it */,
				7D2366CE21250D400028B67D /* nl */,
				7D2366DE21250D4B0028B67D /* nb */,
				7D199D9C212A067700241026 /* pl */,
			);
			name = InfoPlist.strings;
			sourceTree = "<group>";
		};
/* End PBXVariantGroup section */

/* Begin XCBuildConfiguration section */
		432CF87920D8B8380066B889 /* Debug */ = {
			isa = XCBuildConfiguration;
			buildSettings = {
				CODE_SIGN_STYLE = Automatic;
				PRODUCT_NAME = "$(TARGET_NAME)";
			};
			name = Debug;
		};
		432CF87A20D8B8380066B889 /* Release */ = {
			isa = XCBuildConfiguration;
			buildSettings = {
				CODE_SIGN_STYLE = Automatic;
				PRODUCT_NAME = "$(TARGET_NAME)";
			};
			name = Release;
		};
		43776FB41B8022E90074EA36 /* Debug */ = {
			isa = XCBuildConfiguration;
			baseConfigurationReference = 437D9BA11D7B5203007245E8 /* Loop.xcconfig */;
			buildSettings = {
				ALWAYS_SEARCH_USER_PATHS = NO;
				APP_GROUP_IDENTIFIER = "group.$(MAIN_APP_BUNDLE_IDENTIFIER)Group";
				CLANG_ANALYZER_LOCALIZABILITY_NONLOCALIZED = YES;
				CLANG_CXX_LANGUAGE_STANDARD = "gnu++0x";
				CLANG_CXX_LIBRARY = "libc++";
				CLANG_ENABLE_MODULES = YES;
				CLANG_ENABLE_OBJC_ARC = YES;
				CLANG_WARN_BLOCK_CAPTURE_AUTORELEASING = YES;
				CLANG_WARN_BOOL_CONVERSION = YES;
				CLANG_WARN_COMMA = YES;
				CLANG_WARN_CONSTANT_CONVERSION = YES;
				CLANG_WARN_DEPRECATED_OBJC_IMPLEMENTATIONS = YES;
				CLANG_WARN_DIRECT_OBJC_ISA_USAGE = YES_ERROR;
				CLANG_WARN_EMPTY_BODY = YES;
				CLANG_WARN_ENUM_CONVERSION = YES;
				CLANG_WARN_INFINITE_RECURSION = YES;
				CLANG_WARN_INT_CONVERSION = YES;
				CLANG_WARN_NON_LITERAL_NULL_CONVERSION = YES;
				CLANG_WARN_OBJC_IMPLICIT_RETAIN_SELF = YES;
				CLANG_WARN_OBJC_LITERAL_CONVERSION = YES;
				CLANG_WARN_OBJC_ROOT_CLASS = YES_ERROR;
				CLANG_WARN_RANGE_LOOP_ANALYSIS = YES;
				CLANG_WARN_STRICT_PROTOTYPES = YES;
				CLANG_WARN_SUSPICIOUS_MOVE = YES;
				CLANG_WARN_UNREACHABLE_CODE = YES;
				CLANG_WARN__DUPLICATE_METHOD_MATCH = YES;
				CODE_SIGN_IDENTITY = "iPhone Developer: loudnate@gmail.com (XZN842LDLT)";
				COPY_PHASE_STRIP = NO;
				CURRENT_PROJECT_VERSION = 57;
				DEBUG_INFORMATION_FORMAT = dwarf;
				ENABLE_STRICT_OBJC_MSGSEND = YES;
				ENABLE_TESTABILITY = YES;
				FRAMEWORK_SEARCH_PATHS = (
					"$(inherited)",
					"$(PROJECT_DIR)/Carthage/Build/iOS",
				);
				GCC_C_LANGUAGE_STANDARD = gnu99;
				GCC_DYNAMIC_NO_PIC = NO;
				GCC_NO_COMMON_BLOCKS = YES;
				GCC_OPTIMIZATION_LEVEL = 0;
				GCC_PREPROCESSOR_DEFINITIONS = (
					"DEBUG=1",
					"$(inherited)",
				);
				GCC_WARN_64_TO_32_BIT_CONVERSION = YES;
				GCC_WARN_ABOUT_RETURN_TYPE = YES_ERROR;
				GCC_WARN_UNDECLARED_SELECTOR = YES;
				GCC_WARN_UNINITIALIZED_AUTOS = YES_AGGRESSIVE;
				GCC_WARN_UNUSED_FUNCTION = YES;
				GCC_WARN_UNUSED_VARIABLE = YES;
				IPHONEOS_DEPLOYMENT_TARGET = 13.0;
				LOCALIZED_STRING_MACRO_NAMES = (
					NSLocalizedString,
					CFLocalizedString,
					LocalizedString,
				);
				MAIN_APP_BUNDLE_IDENTIFIER = "$(inherited).Loop";
				MTL_ENABLE_DEBUG_INFO = YES;
				ONLY_ACTIVE_ARCH = YES;
				SDKROOT = iphoneos;
				SWIFT_OPTIMIZATION_LEVEL = "-Onone";
				SWIFT_VERSION = 5.0;
				TARGETED_DEVICE_FAMILY = "1,2";
				WARNING_CFLAGS = "-Wall";
				WATCHOS_DEPLOYMENT_TARGET = 4.1;
			};
			name = Debug;
		};
		43776FB51B8022E90074EA36 /* Release */ = {
			isa = XCBuildConfiguration;
			baseConfigurationReference = 437D9BA11D7B5203007245E8 /* Loop.xcconfig */;
			buildSettings = {
				ALWAYS_SEARCH_USER_PATHS = NO;
				APP_GROUP_IDENTIFIER = "group.$(MAIN_APP_BUNDLE_IDENTIFIER)Group";
				CLANG_ANALYZER_LOCALIZABILITY_NONLOCALIZED = YES;
				CLANG_CXX_LANGUAGE_STANDARD = "gnu++0x";
				CLANG_CXX_LIBRARY = "libc++";
				CLANG_ENABLE_MODULES = YES;
				CLANG_ENABLE_OBJC_ARC = YES;
				CLANG_WARN_BLOCK_CAPTURE_AUTORELEASING = YES;
				CLANG_WARN_BOOL_CONVERSION = YES;
				CLANG_WARN_COMMA = YES;
				CLANG_WARN_CONSTANT_CONVERSION = YES;
				CLANG_WARN_DEPRECATED_OBJC_IMPLEMENTATIONS = YES;
				CLANG_WARN_DIRECT_OBJC_ISA_USAGE = YES_ERROR;
				CLANG_WARN_EMPTY_BODY = YES;
				CLANG_WARN_ENUM_CONVERSION = YES;
				CLANG_WARN_INFINITE_RECURSION = YES;
				CLANG_WARN_INT_CONVERSION = YES;
				CLANG_WARN_NON_LITERAL_NULL_CONVERSION = YES;
				CLANG_WARN_OBJC_IMPLICIT_RETAIN_SELF = YES;
				CLANG_WARN_OBJC_LITERAL_CONVERSION = YES;
				CLANG_WARN_OBJC_ROOT_CLASS = YES_ERROR;
				CLANG_WARN_RANGE_LOOP_ANALYSIS = YES;
				CLANG_WARN_STRICT_PROTOTYPES = YES;
				CLANG_WARN_SUSPICIOUS_MOVE = YES;
				CLANG_WARN_UNREACHABLE_CODE = YES;
				CLANG_WARN__DUPLICATE_METHOD_MATCH = YES;
				CODE_SIGN_IDENTITY = "iPhone Developer: loudnate@gmail.com (XZN842LDLT)";
				COPY_PHASE_STRIP = NO;
				CURRENT_PROJECT_VERSION = 57;
				DEBUG_INFORMATION_FORMAT = "dwarf-with-dsym";
				ENABLE_NS_ASSERTIONS = NO;
				ENABLE_STRICT_OBJC_MSGSEND = YES;
				FRAMEWORK_SEARCH_PATHS = (
					"$(inherited)",
					"$(PROJECT_DIR)/Carthage/Build/iOS",
				);
				GCC_C_LANGUAGE_STANDARD = gnu99;
				GCC_NO_COMMON_BLOCKS = YES;
				GCC_WARN_64_TO_32_BIT_CONVERSION = YES;
				GCC_WARN_ABOUT_RETURN_TYPE = YES_ERROR;
				GCC_WARN_UNDECLARED_SELECTOR = YES;
				GCC_WARN_UNINITIALIZED_AUTOS = YES_AGGRESSIVE;
				GCC_WARN_UNUSED_FUNCTION = YES;
				GCC_WARN_UNUSED_VARIABLE = YES;
				IPHONEOS_DEPLOYMENT_TARGET = 13.0;
				LOCALIZED_STRING_MACRO_NAMES = (
					NSLocalizedString,
					CFLocalizedString,
					LocalizedString,
				);
				MAIN_APP_BUNDLE_IDENTIFIER = "$(inherited).Loop";
				MTL_ENABLE_DEBUG_INFO = NO;
				SDKROOT = iphoneos;
				SWIFT_OPTIMIZATION_LEVEL = "-Owholemodule";
				SWIFT_VERSION = 5.0;
				TARGETED_DEVICE_FAMILY = "1,2";
				VALIDATE_PRODUCT = YES;
				WARNING_CFLAGS = "-Wall";
				WATCHOS_DEPLOYMENT_TARGET = 4.1;
			};
			name = Release;
		};
		43776FB71B8022E90074EA36 /* Debug */ = {
			isa = XCBuildConfiguration;
			buildSettings = {
				ALWAYS_EMBED_SWIFT_STANDARD_LIBRARIES = YES;
				ASSETCATALOG_COMPILER_APPICON_NAME = "$(APPICON_NAME)";
				CODE_SIGN_ENTITLEMENTS = Loop/Loop.entitlements;
				CODE_SIGN_IDENTITY = "iPhone Developer";
				DEVELOPMENT_TEAM = "";
				ENABLE_BITCODE = YES;
				INFOPLIST_FILE = Loop/Info.plist;
				LD_RUNPATH_SEARCH_PATHS = "$(inherited) @executable_path/Frameworks";
				"OTHER_SWIFT_FLAGS[arch=*]" = "-DDEBUG";
				"OTHER_SWIFT_FLAGS[sdk=iphonesimulator*]" = "-D IOS_SIMULATOR";
				PRODUCT_BUNDLE_IDENTIFIER = "$(MAIN_APP_BUNDLE_IDENTIFIER)";
				PRODUCT_NAME = "$(TARGET_NAME)";
				PROVISIONING_PROFILE = "";
			};
			name = Debug;
		};
		43776FB81B8022E90074EA36 /* Release */ = {
			isa = XCBuildConfiguration;
			buildSettings = {
				ALWAYS_EMBED_SWIFT_STANDARD_LIBRARIES = YES;
				ASSETCATALOG_COMPILER_APPICON_NAME = "$(APPICON_NAME)";
				CODE_SIGN_ENTITLEMENTS = Loop/Loop.entitlements;
				CODE_SIGN_IDENTITY = "iPhone Developer";
				DEVELOPMENT_TEAM = "";
				ENABLE_BITCODE = YES;
				INFOPLIST_FILE = Loop/Info.plist;
				LD_RUNPATH_SEARCH_PATHS = "$(inherited) @executable_path/Frameworks";
				PRODUCT_BUNDLE_IDENTIFIER = "$(MAIN_APP_BUNDLE_IDENTIFIER)";
				PRODUCT_NAME = "$(TARGET_NAME)";
				PROVISIONING_PROFILE = "";
			};
			name = Release;
		};
		43A943961B926B7B0051FA24 /* Debug */ = {
			isa = XCBuildConfiguration;
			buildSettings = {
				ASSETCATALOG_COMPILER_COMPLICATION_NAME = Complication;
				CLANG_ENABLE_MODULES = YES;
				CODE_SIGN_ENTITLEMENTS = "WatchApp Extension/WatchApp Extension.entitlements";
				CODE_SIGN_IDENTITY = "iPhone Developer";
				"CODE_SIGN_IDENTITY[sdk=watchos*]" = "iPhone Developer";
				DEVELOPMENT_TEAM = "";
				FRAMEWORK_SEARCH_PATHS = "$(PROJECT_DIR)/Carthage/Build/watchOS";
				INFOPLIST_FILE = "WatchApp Extension/Info.plist";
				LD_RUNPATH_SEARCH_PATHS = "$(inherited) @executable_path/Frameworks @executable_path/../../Frameworks";
				PRODUCT_BUNDLE_IDENTIFIER = "$(MAIN_APP_BUNDLE_IDENTIFIER).LoopWatch.watchkitextension";
				PRODUCT_NAME = "${TARGET_NAME}";
				PROVISIONING_PROFILE = "";
				SDKROOT = watchos;
				SKIP_INSTALL = YES;
				SWIFT_OBJC_BRIDGING_HEADER = "WatchApp Extension/Extensions/WatchApp Extension-Bridging-Header.h";
				SWIFT_OPTIMIZATION_LEVEL = "-Onone";
				TARGETED_DEVICE_FAMILY = 4;
<<<<<<< HEAD
				WATCHOS_DEPLOYMENT_TARGET = 5.2;
=======
				WATCHOS_DEPLOYMENT_TARGET = 4.1;
>>>>>>> c3793224
			};
			name = Debug;
		};
		43A943971B926B7B0051FA24 /* Release */ = {
			isa = XCBuildConfiguration;
			buildSettings = {
				ASSETCATALOG_COMPILER_COMPLICATION_NAME = Complication;
				CLANG_ENABLE_MODULES = YES;
				CODE_SIGN_ENTITLEMENTS = "WatchApp Extension/WatchApp Extension.entitlements";
				CODE_SIGN_IDENTITY = "iPhone Developer";
				"CODE_SIGN_IDENTITY[sdk=watchos*]" = "iPhone Developer";
				DEVELOPMENT_TEAM = "";
				FRAMEWORK_SEARCH_PATHS = "$(PROJECT_DIR)/Carthage/Build/watchOS";
				INFOPLIST_FILE = "WatchApp Extension/Info.plist";
				LD_RUNPATH_SEARCH_PATHS = "$(inherited) @executable_path/Frameworks @executable_path/../../Frameworks";
				PRODUCT_BUNDLE_IDENTIFIER = "$(MAIN_APP_BUNDLE_IDENTIFIER).LoopWatch.watchkitextension";
				PRODUCT_NAME = "${TARGET_NAME}";
				PROVISIONING_PROFILE = "";
				SDKROOT = watchos;
				SKIP_INSTALL = YES;
				SWIFT_OBJC_BRIDGING_HEADER = "WatchApp Extension/Extensions/WatchApp Extension-Bridging-Header.h";
				TARGETED_DEVICE_FAMILY = 4;
<<<<<<< HEAD
				WATCHOS_DEPLOYMENT_TARGET = 5.2;
=======
				WATCHOS_DEPLOYMENT_TARGET = 4.1;
>>>>>>> c3793224
			};
			name = Release;
		};
		43A9439A1B926B7B0051FA24 /* Debug */ = {
			isa = XCBuildConfiguration;
			buildSettings = {
				ALWAYS_EMBED_SWIFT_STANDARD_LIBRARIES = YES;
				ASSETCATALOG_COMPILER_APPICON_NAME = "$(APPICON_NAME)";
				CODE_SIGN_IDENTITY = "iPhone Developer";
				"CODE_SIGN_IDENTITY[sdk=watchos*]" = "iPhone Developer";
				DEVELOPMENT_TEAM = "";
				FRAMEWORK_SEARCH_PATHS = "$(PROJECT_DIR)/Carthage/Build/watchOS";
				IBSC_MODULE = WatchApp_Extension;
				INFOPLIST_FILE = WatchApp/Info.plist;
				LD_RUNPATH_SEARCH_PATHS = "$(inherited) @executable_path/Frameworks";
				PRODUCT_BUNDLE_IDENTIFIER = "$(MAIN_APP_BUNDLE_IDENTIFIER).LoopWatch";
				PRODUCT_NAME = "$(TARGET_NAME)";
				PROVISIONING_PROFILE = "";
				SDKROOT = watchos;
				SKIP_INSTALL = YES;
				TARGETED_DEVICE_FAMILY = 4;
<<<<<<< HEAD
				WATCHOS_DEPLOYMENT_TARGET = 5.2;
=======
				WATCHOS_DEPLOYMENT_TARGET = 4.1;
>>>>>>> c3793224
			};
			name = Debug;
		};
		43A9439B1B926B7B0051FA24 /* Release */ = {
			isa = XCBuildConfiguration;
			buildSettings = {
				ALWAYS_EMBED_SWIFT_STANDARD_LIBRARIES = YES;
				ASSETCATALOG_COMPILER_APPICON_NAME = "$(APPICON_NAME)";
				CODE_SIGN_IDENTITY = "iPhone Developer";
				"CODE_SIGN_IDENTITY[sdk=watchos*]" = "iPhone Developer";
				DEVELOPMENT_TEAM = "";
				FRAMEWORK_SEARCH_PATHS = "$(PROJECT_DIR)/Carthage/Build/watchOS";
				IBSC_MODULE = WatchApp_Extension;
				INFOPLIST_FILE = WatchApp/Info.plist;
				LD_RUNPATH_SEARCH_PATHS = "$(inherited) @executable_path/Frameworks";
				PRODUCT_BUNDLE_IDENTIFIER = "$(MAIN_APP_BUNDLE_IDENTIFIER).LoopWatch";
				PRODUCT_NAME = "$(TARGET_NAME)";
				PROVISIONING_PROFILE = "";
				SDKROOT = watchos;
				SKIP_INSTALL = YES;
				TARGETED_DEVICE_FAMILY = 4;
<<<<<<< HEAD
				WATCHOS_DEPLOYMENT_TARGET = 5.2;
=======
				WATCHOS_DEPLOYMENT_TARGET = 4.1;
>>>>>>> c3793224
			};
			name = Release;
		};
		43D9002821EB209400AF44BF /* Debug */ = {
			isa = XCBuildConfiguration;
			buildSettings = {
				APPLICATION_EXTENSION_API_ONLY = YES;
				CLANG_ANALYZER_NONNULL = YES;
				CLANG_ANALYZER_NUMBER_OBJECT_CONVERSION = YES_AGGRESSIVE;
				CLANG_CXX_LANGUAGE_STANDARD = "gnu++14";
				CLANG_ENABLE_OBJC_WEAK = YES;
				CLANG_WARN_DOCUMENTATION_COMMENTS = YES;
				CLANG_WARN_UNGUARDED_AVAILABILITY = YES_AGGRESSIVE;
				CODE_SIGN_IDENTITY = "";
				CODE_SIGN_STYLE = Automatic;
				CURRENT_PROJECT_VERSION = 57;
				DEFINES_MODULE = YES;
				DEVELOPMENT_TEAM = "";
				DYLIB_COMPATIBILITY_VERSION = 1;
				DYLIB_CURRENT_VERSION = 57;
				DYLIB_INSTALL_NAME_BASE = "@rpath";
				FRAMEWORK_SEARCH_PATHS = "$(PROJECT_DIR)/Carthage/Build/watchOS";
				GCC_C_LANGUAGE_STANDARD = gnu11;
				INFOPLIST_FILE = LoopCore/Info.plist;
				INSTALL_PATH = "$(LOCAL_LIBRARY_DIR)/Frameworks";
				LD_RUNPATH_SEARCH_PATHS = "$(inherited) @executable_path/Frameworks @loader_path/Frameworks";
				MTL_ENABLE_DEBUG_INFO = INCLUDE_SOURCE;
				MTL_FAST_MATH = YES;
				PRODUCT_BUNDLE_IDENTIFIER = com.loopkit.LoopCore;
				PRODUCT_NAME = LoopCore;
				SDKROOT = watchos;
				SKIP_INSTALL = YES;
				SWIFT_ACTIVE_COMPILATION_CONDITIONS = DEBUG;
				TARGETED_DEVICE_FAMILY = 4;
				VERSIONING_SYSTEM = "apple-generic";
				VERSION_INFO_PREFIX = "";
			};
			name = Debug;
		};
		43D9002921EB209400AF44BF /* Release */ = {
			isa = XCBuildConfiguration;
			buildSettings = {
				APPLICATION_EXTENSION_API_ONLY = YES;
				CLANG_ANALYZER_NONNULL = YES;
				CLANG_ANALYZER_NUMBER_OBJECT_CONVERSION = YES_AGGRESSIVE;
				CLANG_CXX_LANGUAGE_STANDARD = "gnu++14";
				CLANG_ENABLE_OBJC_WEAK = YES;
				CLANG_WARN_DOCUMENTATION_COMMENTS = YES;
				CLANG_WARN_UNGUARDED_AVAILABILITY = YES_AGGRESSIVE;
				CODE_SIGN_IDENTITY = "";
				CODE_SIGN_STYLE = Automatic;
				CURRENT_PROJECT_VERSION = 57;
				DEFINES_MODULE = YES;
				DEVELOPMENT_TEAM = "";
				DYLIB_COMPATIBILITY_VERSION = 1;
				DYLIB_CURRENT_VERSION = 57;
				DYLIB_INSTALL_NAME_BASE = "@rpath";
				FRAMEWORK_SEARCH_PATHS = "$(PROJECT_DIR)/Carthage/Build/watchOS";
				GCC_C_LANGUAGE_STANDARD = gnu11;
				INFOPLIST_FILE = LoopCore/Info.plist;
				INSTALL_PATH = "$(LOCAL_LIBRARY_DIR)/Frameworks";
				LD_RUNPATH_SEARCH_PATHS = "$(inherited) @executable_path/Frameworks @loader_path/Frameworks";
				MTL_FAST_MATH = YES;
				PRODUCT_BUNDLE_IDENTIFIER = com.loopkit.LoopCore;
				PRODUCT_NAME = LoopCore;
				SDKROOT = watchos;
				SKIP_INSTALL = YES;
				TARGETED_DEVICE_FAMILY = 4;
				VERSIONING_SYSTEM = "apple-generic";
				VERSION_INFO_PREFIX = "";
			};
			name = Release;
		};
		43D9FFB121EA9A0F00AF44BF /* Debug */ = {
			isa = XCBuildConfiguration;
			buildSettings = {
				ALWAYS_EMBED_SWIFT_STANDARD_LIBRARIES = YES;
				ASSETCATALOG_COMPILER_APPICON_NAME = AppIcon;
				CLANG_ANALYZER_NONNULL = YES;
				CLANG_ANALYZER_NUMBER_OBJECT_CONVERSION = YES_AGGRESSIVE;
				CLANG_CXX_LANGUAGE_STANDARD = "gnu++14";
				CLANG_ENABLE_OBJC_WEAK = YES;
				CLANG_WARN_DOCUMENTATION_COMMENTS = YES;
				CLANG_WARN_UNGUARDED_AVAILABILITY = YES_AGGRESSIVE;
				CODE_SIGN_ENTITLEMENTS = Learn/Learn.entitlements;
				CODE_SIGN_IDENTITY = "iPhone Developer";
				CODE_SIGN_STYLE = Automatic;
				DEVELOPMENT_TEAM = "";
				GCC_C_LANGUAGE_STANDARD = gnu11;
				INFOPLIST_FILE = Learn/Info.plist;
				IPHONEOS_DEPLOYMENT_TARGET = 12.0;
				LD_RUNPATH_SEARCH_PATHS = "$(inherited) @executable_path/Frameworks";
				MTL_ENABLE_DEBUG_INFO = INCLUDE_SOURCE;
				MTL_FAST_MATH = YES;
				PRODUCT_BUNDLE_IDENTIFIER = "$(MAIN_APP_BUNDLE_IDENTIFIER)Learn";
				PRODUCT_NAME = "$(TARGET_NAME)";
				SWIFT_ACTIVE_COMPILATION_CONDITIONS = DEBUG;
				TARGETED_DEVICE_FAMILY = "1,2";
			};
			name = Debug;
		};
		43D9FFB221EA9A0F00AF44BF /* Release */ = {
			isa = XCBuildConfiguration;
			buildSettings = {
				ALWAYS_EMBED_SWIFT_STANDARD_LIBRARIES = YES;
				ASSETCATALOG_COMPILER_APPICON_NAME = AppIcon;
				CLANG_ANALYZER_NONNULL = YES;
				CLANG_ANALYZER_NUMBER_OBJECT_CONVERSION = YES_AGGRESSIVE;
				CLANG_CXX_LANGUAGE_STANDARD = "gnu++14";
				CLANG_ENABLE_OBJC_WEAK = YES;
				CLANG_WARN_DOCUMENTATION_COMMENTS = YES;
				CLANG_WARN_UNGUARDED_AVAILABILITY = YES_AGGRESSIVE;
				CODE_SIGN_ENTITLEMENTS = Learn/Learn.entitlements;
				CODE_SIGN_IDENTITY = "iPhone Developer";
				CODE_SIGN_STYLE = Automatic;
				DEVELOPMENT_TEAM = "";
				GCC_C_LANGUAGE_STANDARD = gnu11;
				INFOPLIST_FILE = Learn/Info.plist;
				IPHONEOS_DEPLOYMENT_TARGET = 12.0;
				LD_RUNPATH_SEARCH_PATHS = "$(inherited) @executable_path/Frameworks";
				MTL_FAST_MATH = YES;
				PRODUCT_BUNDLE_IDENTIFIER = "$(MAIN_APP_BUNDLE_IDENTIFIER)Learn";
				PRODUCT_NAME = "$(TARGET_NAME)";
				TARGETED_DEVICE_FAMILY = "1,2";
			};
			name = Release;
		};
		43D9FFD921EAE05D00AF44BF /* Debug */ = {
			isa = XCBuildConfiguration;
			buildSettings = {
				APPLICATION_EXTENSION_API_ONLY = YES;
				CLANG_ANALYZER_NONNULL = YES;
				CLANG_ANALYZER_NUMBER_OBJECT_CONVERSION = YES_AGGRESSIVE;
				CLANG_CXX_LANGUAGE_STANDARD = "gnu++14";
				CLANG_ENABLE_OBJC_WEAK = YES;
				CLANG_WARN_DOCUMENTATION_COMMENTS = YES;
				CLANG_WARN_UNGUARDED_AVAILABILITY = YES_AGGRESSIVE;
				CODE_SIGN_IDENTITY = "";
				CODE_SIGN_STYLE = Automatic;
				CURRENT_PROJECT_VERSION = 57;
				DEFINES_MODULE = YES;
				DEVELOPMENT_TEAM = "";
				DYLIB_COMPATIBILITY_VERSION = 1;
				DYLIB_CURRENT_VERSION = 57;
				DYLIB_INSTALL_NAME_BASE = "@rpath";
				GCC_C_LANGUAGE_STANDARD = gnu11;
				INFOPLIST_FILE = LoopCore/Info.plist;
				INSTALL_PATH = "$(LOCAL_LIBRARY_DIR)/Frameworks";
				LD_RUNPATH_SEARCH_PATHS = "$(inherited) @executable_path/Frameworks @loader_path/Frameworks";
				MTL_ENABLE_DEBUG_INFO = INCLUDE_SOURCE;
				MTL_FAST_MATH = YES;
				PRODUCT_BUNDLE_IDENTIFIER = com.loopkit.LoopCore;
				PRODUCT_NAME = "$(TARGET_NAME:c99extidentifier)";
				SKIP_INSTALL = YES;
				SWIFT_ACTIVE_COMPILATION_CONDITIONS = DEBUG;
				VERSIONING_SYSTEM = "apple-generic";
				VERSION_INFO_PREFIX = "";
			};
			name = Debug;
		};
		43D9FFDA21EAE05D00AF44BF /* Release */ = {
			isa = XCBuildConfiguration;
			buildSettings = {
				APPLICATION_EXTENSION_API_ONLY = YES;
				CLANG_ANALYZER_NONNULL = YES;
				CLANG_ANALYZER_NUMBER_OBJECT_CONVERSION = YES_AGGRESSIVE;
				CLANG_CXX_LANGUAGE_STANDARD = "gnu++14";
				CLANG_ENABLE_OBJC_WEAK = YES;
				CLANG_WARN_DOCUMENTATION_COMMENTS = YES;
				CLANG_WARN_UNGUARDED_AVAILABILITY = YES_AGGRESSIVE;
				CODE_SIGN_IDENTITY = "";
				CODE_SIGN_STYLE = Automatic;
				CURRENT_PROJECT_VERSION = 57;
				DEFINES_MODULE = YES;
				DEVELOPMENT_TEAM = "";
				DYLIB_COMPATIBILITY_VERSION = 1;
				DYLIB_CURRENT_VERSION = 57;
				DYLIB_INSTALL_NAME_BASE = "@rpath";
				GCC_C_LANGUAGE_STANDARD = gnu11;
				INFOPLIST_FILE = LoopCore/Info.plist;
				INSTALL_PATH = "$(LOCAL_LIBRARY_DIR)/Frameworks";
				LD_RUNPATH_SEARCH_PATHS = "$(inherited) @executable_path/Frameworks @loader_path/Frameworks";
				MTL_FAST_MATH = YES;
				PRODUCT_BUNDLE_IDENTIFIER = com.loopkit.LoopCore;
				PRODUCT_NAME = "$(TARGET_NAME:c99extidentifier)";
				SKIP_INSTALL = YES;
				VERSIONING_SYSTEM = "apple-generic";
				VERSION_INFO_PREFIX = "";
			};
			name = Release;
		};
		43E2D8D71D20BF42004DA55F /* Debug */ = {
			isa = XCBuildConfiguration;
			buildSettings = {
				CLANG_ANALYZER_NONNULL = YES;
				CODE_SIGN_IDENTITY = "iPhone Developer";
				"CODE_SIGN_IDENTITY[sdk=iphoneos*]" = "iPhone Developer";
				CODE_SIGN_STYLE = Automatic;
				DEVELOPMENT_TEAM = "";
				INFOPLIST_FILE = DoseMathTests/Info.plist;
				LD_RUNPATH_SEARCH_PATHS = "$(inherited) @loader_path/Frameworks";
				PRODUCT_BUNDLE_IDENTIFIER = com.loudnate.DoseMathTests;
				PRODUCT_NAME = "$(TARGET_NAME)";
				PROVISIONING_PROFILE_SPECIFIER = "";
			};
			name = Debug;
		};
		43E2D8D81D20BF42004DA55F /* Release */ = {
			isa = XCBuildConfiguration;
			buildSettings = {
				CLANG_ANALYZER_NONNULL = YES;
				CODE_SIGN_IDENTITY = "iPhone Developer";
				"CODE_SIGN_IDENTITY[sdk=iphoneos*]" = "iPhone Developer";
				CODE_SIGN_STYLE = Automatic;
				DEVELOPMENT_TEAM = "";
				INFOPLIST_FILE = DoseMathTests/Info.plist;
				LD_RUNPATH_SEARCH_PATHS = "$(inherited) @loader_path/Frameworks";
				PRODUCT_BUNDLE_IDENTIFIER = com.loudnate.DoseMathTests;
				PRODUCT_NAME = "$(TARGET_NAME)";
				PROVISIONING_PROFILE_SPECIFIER = "";
			};
			name = Release;
		};
		43E2D9131D20C581004DA55F /* Debug */ = {
			isa = XCBuildConfiguration;
			buildSettings = {
				BUNDLE_LOADER = "$(TEST_HOST)";
				CLANG_ANALYZER_NONNULL = YES;
				CODE_SIGN_IDENTITY = "iPhone Developer";
				"CODE_SIGN_IDENTITY[sdk=iphoneos*]" = "iPhone Developer";
				CODE_SIGN_STYLE = Automatic;
				DEVELOPMENT_TEAM = "";
				INFOPLIST_FILE = LoopTests/Info.plist;
				LD_RUNPATH_SEARCH_PATHS = "$(inherited) @executable_path/Frameworks @loader_path/Frameworks";
				PRODUCT_BUNDLE_IDENTIFIER = com.loudnate.LoopTests;
				PRODUCT_NAME = "$(TARGET_NAME)";
				PROVISIONING_PROFILE_SPECIFIER = "";
				TEST_HOST = "$(BUILT_PRODUCTS_DIR)/Loop.app/Loop";
			};
			name = Debug;
		};
		43E2D9141D20C581004DA55F /* Release */ = {
			isa = XCBuildConfiguration;
			buildSettings = {
				BUNDLE_LOADER = "$(TEST_HOST)";
				CLANG_ANALYZER_NONNULL = YES;
				CODE_SIGN_IDENTITY = "iPhone Developer";
				"CODE_SIGN_IDENTITY[sdk=iphoneos*]" = "iPhone Developer";
				CODE_SIGN_STYLE = Automatic;
				DEVELOPMENT_TEAM = "";
				INFOPLIST_FILE = LoopTests/Info.plist;
				LD_RUNPATH_SEARCH_PATHS = "$(inherited) @executable_path/Frameworks @loader_path/Frameworks";
				PRODUCT_BUNDLE_IDENTIFIER = com.loudnate.LoopTests;
				PRODUCT_NAME = "$(TARGET_NAME)";
				PROVISIONING_PROFILE_SPECIFIER = "";
				TEST_HOST = "$(BUILT_PRODUCTS_DIR)/Loop.app/Loop";
			};
			name = Release;
		};
		4F70C1E91DE8DCA8006380B7 /* Debug */ = {
			isa = XCBuildConfiguration;
			buildSettings = {
				CLANG_ANALYZER_NONNULL = YES;
				CLANG_WARN_DOCUMENTATION_COMMENTS = YES;
				CLANG_WARN_SUSPICIOUS_MOVES = YES;
				CODE_SIGN_ENTITLEMENTS = "Loop Status Extension/Loop Status Extension.entitlements";
				CODE_SIGN_IDENTITY = "Apple Development";
				"CODE_SIGN_IDENTITY[sdk=iphoneos*]" = "iPhone Developer";
				CODE_SIGN_STYLE = Automatic;
				DEVELOPMENT_TEAM = "";
				ENABLE_BITCODE = NO;
				INFOPLIST_FILE = "Loop Status Extension/Info.plist";
				LD_RUNPATH_SEARCH_PATHS = "$(inherited) @executable_path/Frameworks @executable_path/../../Frameworks";
				PRODUCT_BUNDLE_IDENTIFIER = "$(MAIN_APP_BUNDLE_IDENTIFIER).statuswidget";
				PRODUCT_NAME = "$(TARGET_NAME)";
				PROVISIONING_PROFILE_SPECIFIER = "";
				SKIP_INSTALL = YES;
				SWIFT_ACTIVE_COMPILATION_CONDITIONS = DEBUG;
			};
			name = Debug;
		};
		4F70C1EA1DE8DCA8006380B7 /* Release */ = {
			isa = XCBuildConfiguration;
			buildSettings = {
				CLANG_ANALYZER_NONNULL = YES;
				CLANG_WARN_DOCUMENTATION_COMMENTS = YES;
				CLANG_WARN_SUSPICIOUS_MOVES = YES;
				CODE_SIGN_ENTITLEMENTS = "Loop Status Extension/Loop Status Extension.entitlements";
				CODE_SIGN_IDENTITY = "Apple Development";
				"CODE_SIGN_IDENTITY[sdk=iphoneos*]" = "iPhone Developer";
				CODE_SIGN_STYLE = Automatic;
				DEVELOPMENT_TEAM = "";
				ENABLE_BITCODE = NO;
				INFOPLIST_FILE = "Loop Status Extension/Info.plist";
				LD_RUNPATH_SEARCH_PATHS = "$(inherited) @executable_path/Frameworks @executable_path/../../Frameworks";
				PRODUCT_BUNDLE_IDENTIFIER = "$(MAIN_APP_BUNDLE_IDENTIFIER).statuswidget";
				PRODUCT_NAME = "$(TARGET_NAME)";
				PROVISIONING_PROFILE_SPECIFIER = "";
				SKIP_INSTALL = YES;
			};
			name = Release;
		};
		4F7528901DFE1DC600C322D6 /* Debug */ = {
			isa = XCBuildConfiguration;
			buildSettings = {
				APPLICATION_EXTENSION_API_ONLY = YES;
				CLANG_ANALYZER_NONNULL = YES;
				CLANG_WARN_DOCUMENTATION_COMMENTS = YES;
				CLANG_WARN_SUSPICIOUS_MOVES = YES;
				CODE_SIGN_IDENTITY = "";
				"CODE_SIGN_IDENTITY[sdk=iphoneos*]" = "";
				CURRENT_PROJECT_VERSION = 57;
				DEFINES_MODULE = YES;
				DEVELOPMENT_TEAM = "";
				DYLIB_COMPATIBILITY_VERSION = 1;
				DYLIB_CURRENT_VERSION = 57;
				DYLIB_INSTALL_NAME_BASE = "@rpath";
				INFOPLIST_FILE = LoopUI/Info.plist;
				INSTALL_PATH = "$(LOCAL_LIBRARY_DIR)/Frameworks";
				LD_RUNPATH_SEARCH_PATHS = "$(inherited) @executable_path/Frameworks @loader_path/Frameworks";
				PRODUCT_BUNDLE_IDENTIFIER = "$(MAIN_APP_BUNDLE_IDENTIFIER).LoopUI";
				PRODUCT_NAME = "$(TARGET_NAME)";
				SKIP_INSTALL = YES;
				SWIFT_ACTIVE_COMPILATION_CONDITIONS = DEBUG;
				VERSIONING_SYSTEM = "apple-generic";
				VERSION_INFO_PREFIX = "";
			};
			name = Debug;
		};
		4F7528911DFE1DC600C322D6 /* Release */ = {
			isa = XCBuildConfiguration;
			buildSettings = {
				APPLICATION_EXTENSION_API_ONLY = YES;
				CLANG_ANALYZER_NONNULL = YES;
				CLANG_WARN_DOCUMENTATION_COMMENTS = YES;
				CLANG_WARN_SUSPICIOUS_MOVES = YES;
				CODE_SIGN_IDENTITY = "";
				"CODE_SIGN_IDENTITY[sdk=iphoneos*]" = "";
				CURRENT_PROJECT_VERSION = 57;
				DEFINES_MODULE = YES;
				DEVELOPMENT_TEAM = "";
				DYLIB_COMPATIBILITY_VERSION = 1;
				DYLIB_CURRENT_VERSION = 57;
				DYLIB_INSTALL_NAME_BASE = "@rpath";
				INFOPLIST_FILE = LoopUI/Info.plist;
				INSTALL_PATH = "$(LOCAL_LIBRARY_DIR)/Frameworks";
				LD_RUNPATH_SEARCH_PATHS = "$(inherited) @executable_path/Frameworks @loader_path/Frameworks";
				PRODUCT_BUNDLE_IDENTIFIER = "$(MAIN_APP_BUNDLE_IDENTIFIER).LoopUI";
				PRODUCT_NAME = "$(TARGET_NAME)";
				SKIP_INSTALL = YES;
				VERSIONING_SYSTEM = "apple-generic";
				VERSION_INFO_PREFIX = "";
			};
			name = Release;
		};
/* End XCBuildConfiguration section */

/* Begin XCConfigurationList section */
		432CF87820D8B8380066B889 /* Build configuration list for PBXAggregateTarget "Cartfile" */ = {
			isa = XCConfigurationList;
			buildConfigurations = (
				432CF87920D8B8380066B889 /* Debug */,
				432CF87A20D8B8380066B889 /* Release */,
			);
			defaultConfigurationIsVisible = 0;
			defaultConfigurationName = Release;
		};
		43776F871B8022E90074EA36 /* Build configuration list for PBXProject "Loop" */ = {
			isa = XCConfigurationList;
			buildConfigurations = (
				43776FB41B8022E90074EA36 /* Debug */,
				43776FB51B8022E90074EA36 /* Release */,
			);
			defaultConfigurationIsVisible = 0;
			defaultConfigurationName = Release;
		};
		43776FB61B8022E90074EA36 /* Build configuration list for PBXNativeTarget "Loop" */ = {
			isa = XCConfigurationList;
			buildConfigurations = (
				43776FB71B8022E90074EA36 /* Debug */,
				43776FB81B8022E90074EA36 /* Release */,
			);
			defaultConfigurationIsVisible = 0;
			defaultConfigurationName = Release;
		};
		43A943951B926B7B0051FA24 /* Build configuration list for PBXNativeTarget "WatchApp Extension" */ = {
			isa = XCConfigurationList;
			buildConfigurations = (
				43A943961B926B7B0051FA24 /* Debug */,
				43A943971B926B7B0051FA24 /* Release */,
			);
			defaultConfigurationIsVisible = 0;
			defaultConfigurationName = Release;
		};
		43A943991B926B7B0051FA24 /* Build configuration list for PBXNativeTarget "WatchApp" */ = {
			isa = XCConfigurationList;
			buildConfigurations = (
				43A9439A1B926B7B0051FA24 /* Debug */,
				43A9439B1B926B7B0051FA24 /* Release */,
			);
			defaultConfigurationIsVisible = 0;
			defaultConfigurationName = Release;
		};
		43D9002721EB209400AF44BF /* Build configuration list for PBXNativeTarget "LoopCore-watchOS" */ = {
			isa = XCConfigurationList;
			buildConfigurations = (
				43D9002821EB209400AF44BF /* Debug */,
				43D9002921EB209400AF44BF /* Release */,
			);
			defaultConfigurationIsVisible = 0;
			defaultConfigurationName = Release;
		};
		43D9FFB321EA9A0F00AF44BF /* Build configuration list for PBXNativeTarget "Learn" */ = {
			isa = XCConfigurationList;
			buildConfigurations = (
				43D9FFB121EA9A0F00AF44BF /* Debug */,
				43D9FFB221EA9A0F00AF44BF /* Release */,
			);
			defaultConfigurationIsVisible = 0;
			defaultConfigurationName = Release;
		};
		43D9FFD821EAE05D00AF44BF /* Build configuration list for PBXNativeTarget "LoopCore" */ = {
			isa = XCConfigurationList;
			buildConfigurations = (
				43D9FFD921EAE05D00AF44BF /* Debug */,
				43D9FFDA21EAE05D00AF44BF /* Release */,
			);
			defaultConfigurationIsVisible = 0;
			defaultConfigurationName = Release;
		};
		43E2D8D61D20BF42004DA55F /* Build configuration list for PBXNativeTarget "DoseMathTests" */ = {
			isa = XCConfigurationList;
			buildConfigurations = (
				43E2D8D71D20BF42004DA55F /* Debug */,
				43E2D8D81D20BF42004DA55F /* Release */,
			);
			defaultConfigurationIsVisible = 0;
			defaultConfigurationName = Release;
		};
		43E2D9121D20C581004DA55F /* Build configuration list for PBXNativeTarget "LoopTests" */ = {
			isa = XCConfigurationList;
			buildConfigurations = (
				43E2D9131D20C581004DA55F /* Debug */,
				43E2D9141D20C581004DA55F /* Release */,
			);
			defaultConfigurationIsVisible = 0;
			defaultConfigurationName = Release;
		};
		4F70C1EB1DE8DCA8006380B7 /* Build configuration list for PBXNativeTarget "Loop Status Extension" */ = {
			isa = XCConfigurationList;
			buildConfigurations = (
				4F70C1E91DE8DCA8006380B7 /* Debug */,
				4F70C1EA1DE8DCA8006380B7 /* Release */,
			);
			defaultConfigurationIsVisible = 0;
			defaultConfigurationName = Release;
		};
		4F7528921DFE1DC600C322D6 /* Build configuration list for PBXNativeTarget "LoopUI" */ = {
			isa = XCConfigurationList;
			buildConfigurations = (
				4F7528901DFE1DC600C322D6 /* Debug */,
				4F7528911DFE1DC600C322D6 /* Release */,
			);
			defaultConfigurationIsVisible = 0;
			defaultConfigurationName = Release;
		};
/* End XCConfigurationList section */
	};
	rootObject = 43776F841B8022E90074EA36 /* Project object */;
}<|MERGE_RESOLUTION|>--- conflicted
+++ resolved
@@ -361,15 +361,12 @@
 		89E267FD2292456700A3F2AF /* FeatureFlags.swift in Sources */ = {isa = PBXBuildFile; fileRef = 89E267FB2292456700A3F2AF /* FeatureFlags.swift */; };
 		89E267FF229267DF00A3F2AF /* Optional.swift in Sources */ = {isa = PBXBuildFile; fileRef = 89E267FE229267DF00A3F2AF /* Optional.swift */; };
 		89E26800229267DF00A3F2AF /* Optional.swift in Sources */ = {isa = PBXBuildFile; fileRef = 89E267FE229267DF00A3F2AF /* Optional.swift */; };
-<<<<<<< HEAD
 		9E38926722F4C97900AC2801 /* ParameterEstimation.swift in Sources */ = {isa = PBXBuildFile; fileRef = 9E38926622F4C97900AC2801 /* ParameterEstimation.swift */; };
-=======
 		9E0F6349218D4AC1006E5D21 /* IntegralRetrospectiveCorrectionTests.swift in Sources */ = {isa = PBXBuildFile; fileRef = 9E0F6348218D4AC1006E5D21 /* IntegralRetrospectiveCorrectionTests.swift */; };
 		9E575201217D87E7002D167B /* IntegralRetrospectiveCorrection.swift in Sources */ = {isa = PBXBuildFile; fileRef = 9E575200217D87E7002D167B /* IntegralRetrospectiveCorrection.swift */; };
 		9E604099218F8850003D93A9 /* glucose_discrepancies_constant_positive.json in Resources */ = {isa = PBXBuildFile; fileRef = 9E604098218F8850003D93A9 /* glucose_discrepancies_constant_positive.json */; };
 		9E60409B218FFF75003D93A9 /* glucose_discrepancies_single_same_sign.json in Resources */ = {isa = PBXBuildFile; fileRef = 9E60409A218FFF75003D93A9 /* glucose_discrepancies_single_same_sign.json */; };
 		9EAFDFEE218E6CBC0016F9ED /* glucose_discrepancies_sampled.json in Resources */ = {isa = PBXBuildFile; fileRef = 9EAFDFED218E6CBB0016F9ED /* glucose_discrepancies_sampled.json */; };
->>>>>>> c3793224
 		C10428971D17BAD400DD539A /* NightscoutUploadKit.framework in Frameworks */ = {isa = PBXBuildFile; fileRef = C10428961D17BAD400DD539A /* NightscoutUploadKit.framework */; };
 		C10B28461EA9BA5E006EA1FC /* far_future_high_bg_forecast.json in Resources */ = {isa = PBXBuildFile; fileRef = C10B28451EA9BA5E006EA1FC /* far_future_high_bg_forecast.json */; };
 		C11C87DE1E21EAAD00BB71D3 /* HKUnit.swift in Sources */ = {isa = PBXBuildFile; fileRef = 4F526D5E1DF2459000A04910 /* HKUnit.swift */; };
@@ -1022,15 +1019,12 @@
 		89CA2B3C226E6B13004D9350 /* LocalTestingScenariosManager.swift */ = {isa = PBXFileReference; lastKnownFileType = sourcecode.swift; path = LocalTestingScenariosManager.swift; sourceTree = "<group>"; };
 		89E267FB2292456700A3F2AF /* FeatureFlags.swift */ = {isa = PBXFileReference; lastKnownFileType = sourcecode.swift; path = FeatureFlags.swift; sourceTree = "<group>"; };
 		89E267FE229267DF00A3F2AF /* Optional.swift */ = {isa = PBXFileReference; lastKnownFileType = sourcecode.swift; path = Optional.swift; sourceTree = "<group>"; };
-<<<<<<< HEAD
 		9E38926622F4C97900AC2801 /* ParameterEstimation.swift */ = {isa = PBXFileReference; lastKnownFileType = sourcecode.swift; path = ParameterEstimation.swift; sourceTree = "<group>"; };
-=======
 		9E0F6348218D4AC1006E5D21 /* IntegralRetrospectiveCorrectionTests.swift */ = {isa = PBXFileReference; lastKnownFileType = sourcecode.swift; path = IntegralRetrospectiveCorrectionTests.swift; sourceTree = "<group>"; };
 		9E575200217D87E7002D167B /* IntegralRetrospectiveCorrection.swift */ = {isa = PBXFileReference; lastKnownFileType = sourcecode.swift; path = IntegralRetrospectiveCorrection.swift; sourceTree = "<group>"; };
 		9E604098218F8850003D93A9 /* glucose_discrepancies_constant_positive.json */ = {isa = PBXFileReference; fileEncoding = 4; lastKnownFileType = text.json; path = glucose_discrepancies_constant_positive.json; sourceTree = "<group>"; };
 		9E60409A218FFF75003D93A9 /* glucose_discrepancies_single_same_sign.json */ = {isa = PBXFileReference; fileEncoding = 4; lastKnownFileType = text.json; path = glucose_discrepancies_single_same_sign.json; sourceTree = "<group>"; };
 		9EAFDFED218E6CBB0016F9ED /* glucose_discrepancies_sampled.json */ = {isa = PBXFileReference; fileEncoding = 4; lastKnownFileType = text.json; path = glucose_discrepancies_sampled.json; sourceTree = "<group>"; };
->>>>>>> c3793224
 		C10428961D17BAD400DD539A /* NightscoutUploadKit.framework */ = {isa = PBXFileReference; explicitFileType = wrapper.framework; path = NightscoutUploadKit.framework; sourceTree = BUILT_PRODUCTS_DIR; };
 		C10B28451EA9BA5E006EA1FC /* far_future_high_bg_forecast.json */ = {isa = PBXFileReference; fileEncoding = 4; lastKnownFileType = text.json; path = far_future_high_bg_forecast.json; sourceTree = "<group>"; };
 		C125F31A22FE7CE200FD0545 /* copy-frameworks.sh */ = {isa = PBXFileReference; fileEncoding = 4; lastKnownFileType = text.script.sh; path = "copy-frameworks.sh"; sourceTree = "<group>"; };
@@ -3533,11 +3527,7 @@
 				SWIFT_OBJC_BRIDGING_HEADER = "WatchApp Extension/Extensions/WatchApp Extension-Bridging-Header.h";
 				SWIFT_OPTIMIZATION_LEVEL = "-Onone";
 				TARGETED_DEVICE_FAMILY = 4;
-<<<<<<< HEAD
 				WATCHOS_DEPLOYMENT_TARGET = 5.2;
-=======
-				WATCHOS_DEPLOYMENT_TARGET = 4.1;
->>>>>>> c3793224
 			};
 			name = Debug;
 		};
@@ -3560,11 +3550,7 @@
 				SKIP_INSTALL = YES;
 				SWIFT_OBJC_BRIDGING_HEADER = "WatchApp Extension/Extensions/WatchApp Extension-Bridging-Header.h";
 				TARGETED_DEVICE_FAMILY = 4;
-<<<<<<< HEAD
 				WATCHOS_DEPLOYMENT_TARGET = 5.2;
-=======
-				WATCHOS_DEPLOYMENT_TARGET = 4.1;
->>>>>>> c3793224
 			};
 			name = Release;
 		};
@@ -3586,11 +3572,7 @@
 				SDKROOT = watchos;
 				SKIP_INSTALL = YES;
 				TARGETED_DEVICE_FAMILY = 4;
-<<<<<<< HEAD
 				WATCHOS_DEPLOYMENT_TARGET = 5.2;
-=======
-				WATCHOS_DEPLOYMENT_TARGET = 4.1;
->>>>>>> c3793224
 			};
 			name = Debug;
 		};
@@ -3612,11 +3594,7 @@
 				SDKROOT = watchos;
 				SKIP_INSTALL = YES;
 				TARGETED_DEVICE_FAMILY = 4;
-<<<<<<< HEAD
 				WATCHOS_DEPLOYMENT_TARGET = 5.2;
-=======
-				WATCHOS_DEPLOYMENT_TARGET = 4.1;
->>>>>>> c3793224
 			};
 			name = Release;
 		};
