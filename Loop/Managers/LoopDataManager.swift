//
//  LoopDataManager.swift
//  Naterade
//
//  Created by Nathan Racklyeft on 3/12/16.
//  Copyright © 2016 Nathan Racklyeft. All rights reserved.
//

import Foundation
import HealthKit
import LoopKit
import LoopCore


final class LoopDataManager {
    enum LoopUpdateContext: Int {
        case bolus
        case carbs
        case glucose
        case preferences
        case tempBasal
    }

    static let LoopUpdateContextKey = "com.loudnate.Loop.LoopDataManager.LoopUpdateContext"

    let carbStore: CarbStore

    let doseStore: DoseStore

    let glucoseStore: GlucoseStore

    weak var delegate: LoopDataManagerDelegate?
    
    private let standardCorrectionEffectDuration = TimeInterval.minutes(60.0)
    
    private let integralRC: IntegralRetrospectiveCorrection
    
    private let standardRC: StandardRetrospectiveCorrection

    private let logger: CategoryLogger

    // References to registered notification center observers
    private var notificationObservers: [Any] = []

    deinit {
        for observer in notificationObservers {
            NotificationCenter.default.removeObserver(observer)
        }
    }
    
    // Make overall retrospective effect available for display to the user
    var totalRetrospectiveCorrection: HKQuantity?

    init(
        lastLoopCompleted: Date?,
        lastTempBasal: DoseEntry?,
        basalRateSchedule: BasalRateSchedule? = UserDefaults.appGroup?.basalRateSchedule,
        carbRatioSchedule: CarbRatioSchedule? = UserDefaults.appGroup?.carbRatioSchedule,
        insulinModelSettings: InsulinModelSettings? = UserDefaults.appGroup?.insulinModelSettings,
        insulinSensitivitySchedule: InsulinSensitivitySchedule? = UserDefaults.appGroup?.insulinSensitivitySchedule,
        settings: LoopSettings = UserDefaults.appGroup?.loopSettings ?? LoopSettings(),
        overrideHistory: TemporaryScheduleOverrideHistory = UserDefaults.appGroup?.overrideHistory ?? .init()
    ) {
        self.logger = DiagnosticLogger.shared.forCategory("LoopDataManager")
        self.lockedLastLoopCompleted = Locked(lastLoopCompleted)
        self.lastTempBasal = lastTempBasal
        self.settings = settings
        self.overrideHistory = overrideHistory

        let healthStore = HKHealthStore()
        let cacheStore = PersistenceController.controllerInAppGroupDirectory()

        carbStore = CarbStore(
            healthStore: healthStore,
            cacheStore: cacheStore,
            defaultAbsorptionTimes: LoopSettings.defaultCarbAbsorptionTimes,
            carbRatioSchedule: carbRatioSchedule,
            insulinSensitivitySchedule: insulinSensitivitySchedule,
            overrideHistory: overrideHistory
        )
        
        totalRetrospectiveCorrection = nil
        
        doseStore = DoseStore(
            healthStore: healthStore,
            cacheStore: cacheStore,
            insulinModel: insulinModelSettings?.model,
            basalProfile: basalRateSchedule,
            insulinSensitivitySchedule: insulinSensitivitySchedule,
            overrideHistory: overrideHistory
        )

        glucoseStore = GlucoseStore(healthStore: healthStore, cacheStore: cacheStore, cacheLength: .hours(24))

<<<<<<< HEAD
        retrospectiveCorrection = settings.enabledRetrospectiveCorrectionAlgorithm

        overrideHistory.delegate = self
=======
        integralRC = IntegralRetrospectiveCorrection(standardCorrectionEffectDuration)
        
        standardRC = StandardRetrospectiveCorrection(standardCorrectionEffectDuration)
        
>>>>>>> d7cbd414
        cacheStore.delegate = self

        // Observe changes
        notificationObservers = [
            NotificationCenter.default.addObserver(
                forName: .CarbEntriesDidUpdate,
                object: carbStore,
                queue: nil
            ) { (note) -> Void in
                self.dataAccessQueue.async {
                    self.logger.default("Received notification of carb entries updating")

                    self.carbEffect = nil
                    self.carbsOnBoard = nil
                    self.notify(forChange: .carbs)
                }
            },
            NotificationCenter.default.addObserver(
                forName: .GlucoseSamplesDidChange,
                object: glucoseStore,
                queue: nil
            ) { (note) in
                self.dataAccessQueue.async {
                    self.logger.default("Received notification of glucose samples changing")

                    self.glucoseMomentumEffect = nil

                    self.notify(forChange: .glucose)
                }
            }
        ]
    }

    /// Loop-related settings
    ///
    /// These are not thread-safe.
    var settings: LoopSettings {
        didSet {
            if settings.scheduleOverride != oldValue.scheduleOverride {
                overrideHistory.recordOverride(settings.scheduleOverride)

                // Invalidate cached effects affected by the override
                self.carbEffect = nil
                self.carbsOnBoard = nil
                self.insulinEffect = nil
            }
            UserDefaults.appGroup?.loopSettings = settings
            notify(forChange: .preferences)
            AnalyticsManager.shared.didChangeLoopSettings(from: oldValue, to: settings)
        }
    }

    let overrideHistory: TemporaryScheduleOverrideHistory

    // MARK: - Calculation state

    fileprivate let dataAccessQueue: DispatchQueue = DispatchQueue(label: "com.loudnate.Naterade.LoopDataManager.dataAccessQueue", qos: .utility)

    private var carbEffect: [GlucoseEffect]? {
        didSet {
            predictedGlucose = nil

            // Carb data may be back-dated, so re-calculate the retrospective glucose.
            retrospectiveGlucoseDiscrepancies = nil
        }
    }
    private var insulinEffect: [GlucoseEffect]? {
        didSet {
            predictedGlucose = nil
        }
    }
    private var glucoseMomentumEffect: [GlucoseEffect]? {
        didSet {
            predictedGlucose = nil
        }
    }
    private var retrospectiveGlucoseEffect: [GlucoseEffect] = [] {
        didSet {
            predictedGlucose = nil
        }
    }

    private var retrospectiveGlucoseDiscrepancies: [GlucoseEffect]? {
        didSet {
            retrospectiveGlucoseDiscrepanciesSummed = retrospectiveGlucoseDiscrepancies?.combinedSums(of: settings.retrospectiveCorrectionGroupingInterval * 1.01)
        }
    }
    private var retrospectiveGlucoseDiscrepanciesSummed: [GlucoseChange]?

    fileprivate var predictedGlucose: [PredictedGlucoseValue]? {
        didSet {
            recommendedTempBasal = nil
            recommendedBolus = nil
        }
    }

    fileprivate var recommendedTempBasal: (recommendation: TempBasalRecommendation, date: Date)?

    fileprivate var recommendedBolus: (recommendation: BolusRecommendation, date: Date)?

    fileprivate var carbsOnBoard: CarbValue?

    fileprivate var lastTempBasal: DoseEntry?
    fileprivate var lastRequestedBolus: DoseEntry?

    /// The last date at which a loop completed, from prediction to dose (if dosing is enabled)
    var lastLoopCompleted: Date? {
        get {
            return lockedLastLoopCompleted.value
        }
        set {
            lockedLastLoopCompleted.value = newValue

            NotificationManager.clearLoopNotRunningNotifications()
            NotificationManager.scheduleLoopNotRunningNotifications()
            AnalyticsManager.shared.loopDidSucceed()
        }
    }
    private let lockedLastLoopCompleted: Locked<Date?>

    fileprivate var lastLoopError: Error? {
        didSet {
            if lastLoopError != nil {
                AnalyticsManager.shared.loopDidError()
            }
        }
    }

    /// A timeline of average velocity of glucose change counteracting predicted insulin effects
    fileprivate var insulinCounteractionEffects: [GlucoseEffectVelocity] = [] {
        didSet {
            carbEffect = nil
            carbsOnBoard = nil
        }
    }

    // Confined to dataAccessQueue
    private var retrospectiveCorrection: RetrospectiveCorrection

    // MARK: - Background task management

    private var backgroundTask: UIBackgroundTaskIdentifier = .invalid

    private func startBackgroundTask() {
        endBackgroundTask()
        backgroundTask = UIApplication.shared.beginBackgroundTask(withName: "PersistenceController save") {
            self.endBackgroundTask()
        }
    }

    private func endBackgroundTask() {
        if backgroundTask != .invalid {
            UIApplication.shared.endBackgroundTask(backgroundTask)
            backgroundTask = .invalid
        }
    }
}

// MARK: Background task management
extension LoopDataManager: PersistenceControllerDelegate {
    func persistenceControllerWillSave(_ controller: PersistenceController) {
        startBackgroundTask()
    }

    func persistenceControllerDidSave(_ controller: PersistenceController, error: PersistenceController.PersistenceControllerError?) {
        endBackgroundTask()
    }
}


// MARK: Override history tracking
extension LoopDataManager: TemporaryScheduleOverrideHistoryDelegate {
    func temporaryScheduleOverrideHistoryDidUpdate(_ history: TemporaryScheduleOverrideHistory) {
        UserDefaults.appGroup?.overrideHistory = history
    }
}

// MARK: - Preferences
extension LoopDataManager {

    /// The daily schedule of basal insulin rates
    var basalRateSchedule: BasalRateSchedule? {
        get {
            return doseStore.basalProfile
        }
        set {
            doseStore.basalProfile = newValue
            UserDefaults.appGroup?.basalRateSchedule = newValue
            notify(forChange: .preferences)

            if let newValue = newValue, let oldValue = doseStore.basalProfile, newValue.items != oldValue.items {
                AnalyticsManager.shared.didChangeBasalRateSchedule()
            }
        }
    }

    /// The basal rate schedule, applying recent overrides relative to the current moment in time.
    var basalRateScheduleApplyingOverrideHistory: BasalRateSchedule? {
        return doseStore.basalProfileApplyingOverrideHistory
    }

    /// The daily schedule of carbs-to-insulin ratios
    /// This is measured in grams/Unit
    var carbRatioSchedule: CarbRatioSchedule? {
        get {
            return carbStore.carbRatioSchedule
        }
        set {
            carbStore.carbRatioSchedule = newValue
            UserDefaults.appGroup?.carbRatioSchedule = newValue

            // Invalidate cached effects based on this schedule
            carbEffect = nil
            carbsOnBoard = nil

            notify(forChange: .preferences)
        }
    }

    /// The carb ratio schedule, applying recent overrides relative to the current moment in time.
    var carbRatioScheduleApplyingOverrideHistory: CarbRatioSchedule? {
        return carbStore.carbRatioScheduleApplyingOverrideHistory
    }

    /// The length of time insulin has an effect on blood glucose
    var insulinModelSettings: InsulinModelSettings? {
        get {
            guard let model = doseStore.insulinModel else {
                return nil
            }

            return InsulinModelSettings(model: model)
        }
        set {
            doseStore.insulinModel = newValue?.model
            UserDefaults.appGroup?.insulinModelSettings = newValue

            self.dataAccessQueue.async {
                // Invalidate cached effects based on this schedule
                self.insulinEffect = nil

                self.notify(forChange: .preferences)
            }

            AnalyticsManager.shared.didChangeInsulinModel()
        }
    }

    /// The daily schedule of insulin sensitivity (also known as ISF)
    /// This is measured in <blood glucose>/Unit
    var insulinSensitivitySchedule: InsulinSensitivitySchedule? {
        get {
            return carbStore.insulinSensitivitySchedule
        }
        set {
            carbStore.insulinSensitivitySchedule = newValue
            doseStore.insulinSensitivitySchedule = newValue

            UserDefaults.appGroup?.insulinSensitivitySchedule = newValue

            dataAccessQueue.async {
                // Invalidate cached effects based on this schedule
                self.carbEffect = nil
                self.carbsOnBoard = nil
                self.insulinEffect = nil

                self.notify(forChange: .preferences)
            }
        }
    }

    /// The insulin sensitivity schedule, applying recent overrides relative to the current moment in time.
    var insulinSensitivityScheduleApplyingOverrideHistory: InsulinSensitivitySchedule? {
        return carbStore.insulinSensitivityScheduleApplyingOverrideHistory
    }

    /// Sets a new time zone for a the schedule-based settings
    ///
    /// - Parameter timeZone: The time zone
    func setScheduleTimeZone(_ timeZone: TimeZone) {
        if timeZone != basalRateSchedule?.timeZone {
            AnalyticsManager.shared.punpTimeZoneDidChange()
            basalRateSchedule?.timeZone = timeZone
        }

        if timeZone != carbRatioSchedule?.timeZone {
            AnalyticsManager.shared.punpTimeZoneDidChange()
            carbRatioSchedule?.timeZone = timeZone
        }

        if timeZone != insulinSensitivitySchedule?.timeZone {
            AnalyticsManager.shared.punpTimeZoneDidChange()
            insulinSensitivitySchedule?.timeZone = timeZone
        }

        if timeZone != settings.glucoseTargetRangeSchedule?.timeZone {
            settings.glucoseTargetRangeSchedule?.timeZone = timeZone
        }
    }

    /// All the HealthKit types to be read and shared by stores
    private var sampleTypes: Set<HKSampleType> {
        return Set([
            glucoseStore.sampleType,
            carbStore.sampleType,
            doseStore.sampleType,
        ].compactMap { $0 })
    }

    /// True if any stores require HealthKit authorization
    var authorizationRequired: Bool {
        return glucoseStore.authorizationRequired ||
               carbStore.authorizationRequired ||
               doseStore.authorizationRequired
    }

    /// True if the user has explicitly denied access to any stores' HealthKit types
    private var sharingDenied: Bool {
        return glucoseStore.sharingDenied ||
               carbStore.sharingDenied ||
               doseStore.sharingDenied
    }

    func authorize(_ completion: @escaping () -> Void) {
        // Authorize all types at once for simplicity
        carbStore.healthStore.requestAuthorization(toShare: sampleTypes, read: sampleTypes) { (success, error) in
            if success {
                // Call the individual authorization methods to trigger query creation
                self.carbStore.authorize({ _ in })
                self.doseStore.insulinDeliveryStore.authorize({ _ in })
                self.glucoseStore.authorize({ _ in })
            }

            completion()
        }
    }
}


// MARK: - Intake
extension LoopDataManager {
    /// Adds and stores glucose data
    ///
    /// - Parameters:
    ///   - samples: The new glucose samples to store
    ///   - completion: A closure called once upon completion
    ///   - result: The stored glucose values
    func addGlucose(
        _ samples: [NewGlucoseSample],
        completion: ((_ result: Result<[GlucoseValue]>) -> Void)? = nil
    ) {
        glucoseStore.addGlucose(samples) { (result) in
            self.dataAccessQueue.async {
                switch result {
                case .success(let samples):
                    if let endDate = samples.sorted(by: { $0.startDate < $1.startDate }).first?.startDate {
                        // Prune back any counteraction effects for recomputation
                        self.insulinCounteractionEffects = self.insulinCounteractionEffects.filter { $0.endDate < endDate }
                    }

                    completion?(.success(samples))
                case .failure(let error):
                    completion?(.failure(error))
                }
            }
        }
    }

    /// Adds and stores carb data, and recommends a bolus if needed
    ///
    /// - Parameters:
    ///   - carbEntry: The new carb value
    ///   - completion: A closure called once upon completion
    ///   - result: The bolus recommendation
    func addCarbEntryAndRecommendBolus(_ carbEntry: NewCarbEntry, replacing replacingEntry: StoredCarbEntry? = nil, completion: @escaping (_ result: Result<BolusRecommendation?>) -> Void) {
        let addCompletion: (CarbStoreResult<StoredCarbEntry>) -> Void = { (result) in
            self.dataAccessQueue.async {
                switch result {
                case .success:
                    // Remove the active pre-meal target override
                    self.settings.clearOverride(matching: .preMeal)

                    self.carbEffect = nil
                    self.carbsOnBoard = nil

                    do {
                        try self.update()

                        completion(.success(self.recommendedBolus?.recommendation))
                    } catch let error {
                        completion(.failure(error))
                    }
                case .failure(let error):
                    completion(.failure(error))
                }
            }
        }

        if let replacingEntry = replacingEntry {
            carbStore.replaceCarbEntry(replacingEntry, withEntry: carbEntry, completion: addCompletion)
        } else {
            carbStore.addCarbEntry(carbEntry, completion: addCompletion)
        }
    }

    /// Adds a bolus requested of the pump, but not confirmed.
    ///
    /// - Parameters:
    ///   - dose: The DoseEntry representing the requested bolus
    func addRequestedBolus(_ dose: DoseEntry, completion: (() -> Void)?) {
        dataAccessQueue.async {
            self.lastRequestedBolus = dose
            self.notify(forChange: .bolus)

            completion?()
        }
    }

    /// Adds a bolus enacted by the pump, but not fully delivered.
    ///
    /// - Parameters:
    ///   - dose: The DoseEntry representing the confirmed bolus
    func addConfirmedBolus(_ dose: DoseEntry, completion: (() -> Void)?) {
        self.doseStore.addPendingPumpEvent(.enactedBolus(dose: dose)) {
            self.dataAccessQueue.async {
                self.lastRequestedBolus = nil
                self.insulinEffect = nil
                self.notify(forChange: .bolus)

                completion?()
            }
        }
    }

    /// Adds and stores new pump events
    ///
    /// - Parameters:
    ///   - events: The pump events to add
    ///   - completion: A closure called once upon completion
    ///   - error: An error explaining why the events could not be saved.
    func addPumpEvents(_ events: [NewPumpEvent], completion: @escaping (_ error: DoseStore.DoseStoreError?) -> Void) {
        doseStore.addPumpEvents(events) { (error) in
            self.dataAccessQueue.async {
                if error == nil {
                    self.insulinEffect = nil
                    // Expire any bolus values now represented in the insulin data
                    // TODO: Ask pumpManager if dose represented in data
                    if let bolusEndDate = self.lastRequestedBolus?.endDate, bolusEndDate < Date() {
                        self.lastRequestedBolus = nil
                    }
                }

                completion(error)
            }
        }
    }

    /// Adds and stores a pump reservoir volume
    ///
    /// - Parameters:
    ///   - units: The reservoir volume, in units
    ///   - date: The date of the volume reading
    ///   - completion: A closure called once upon completion
    ///   - result: The current state of the reservoir values:
    ///       - newValue: The new stored value
    ///       - lastValue: The previous new stored value
    ///       - areStoredValuesContinuous: Whether the current recent state of the stored reservoir data is considered continuous and reliable for deriving insulin effects after addition of this new value.
    func addReservoirValue(_ units: Double, at date: Date, completion: @escaping (_ result: Result<(newValue: ReservoirValue, lastValue: ReservoirValue?, areStoredValuesContinuous: Bool)>) -> Void) {
        doseStore.addReservoirValue(units, at: date) { (newValue, previousValue, areStoredValuesContinuous, error) in
            if let error = error {
                completion(.failure(error))
            } else if let newValue = newValue {
                self.dataAccessQueue.async {
                    self.insulinEffect = nil
                    // Expire any bolus values now represented in the insulin data
                    // TODO: Ask pumpManager if dose represented in data
                    if areStoredValuesContinuous, let bolusEndDate = self.lastRequestedBolus?.endDate, bolusEndDate < Date() {
                        self.lastRequestedBolus = nil
                    }

                    if let newDoseStartDate = previousValue?.startDate {
                        // Prune back any counteraction effects for recomputation, after the effect delay
                        self.insulinCounteractionEffects = self.insulinCounteractionEffects.filterDateRange(nil, newDoseStartDate.addingTimeInterval(.minutes(10)))
                    }

                    completion(.success((
                        newValue: newValue,
                        lastValue: previousValue,
                        areStoredValuesContinuous: areStoredValuesContinuous
                    )))
                }
            } else {
                assertionFailure()
            }
        }
    }

    // Actions

    func enactRecommendedTempBasal(_ completion: @escaping (_ error: Error?) -> Void) {
        dataAccessQueue.async {
            self.setRecommendedTempBasal(completion)
        }
    }

    /// Runs the "loop"
    ///
    /// Executes an analysis of the current data, and recommends an adjustment to the current
    /// temporary basal rate.
    func loop() {
        self.dataAccessQueue.async {
            self.logger.default("Loop running")
            NotificationCenter.default.post(name: .LoopRunning, object: self)

            self.lastLoopError = nil

            do {
                try self.update()

                if self.settings.dosingEnabled {
                    self.setRecommendedTempBasal { (error) -> Void in
                        self.lastLoopError = error

                        if let error = error {
                            self.logger.error(error)
                        } else {
                            self.lastLoopCompleted = Date()
                        }
                        self.logger.default("Loop ended")
                        self.notify(forChange: .tempBasal)
                    }

                    // Delay the notification until we know the result of the temp basal
                    return
                } else {
                    self.lastLoopCompleted = Date()
                }
            } catch let error {
                self.lastLoopError = error
            }

            self.logger.default("Loop ended")
            self.notify(forChange: .tempBasal)
        }
    }

    /// - Throws:
    ///     - LoopError.configurationError
    ///     - LoopError.glucoseTooOld
    ///     - LoopError.missingDataError
    ///     - LoopError.pumpDataTooOld
    fileprivate func update() throws {
        dispatchPrecondition(condition: .onQueue(dataAccessQueue))
        let updateGroup = DispatchGroup()

        // Fetch glucose effects as far back as we want to make retroactive analysis
        var latestGlucoseDate: Date?
        updateGroup.enter()
        glucoseStore.getCachedGlucoseSamples(start: Date(timeIntervalSinceNow: -settings.recencyInterval)) { (values) in
            latestGlucoseDate = values.last?.startDate
            updateGroup.leave()
        }
        _ = updateGroup.wait(timeout: .distantFuture)

        guard let lastGlucoseDate = latestGlucoseDate else {
            throw LoopError.missingDataError(.glucose)
        }

        let retrospectiveStart = lastGlucoseDate.addingTimeInterval(-retrospectiveCorrection.retrospectionInterval)

        let earliestEffectDate = Date(timeIntervalSinceNow: .hours(-24))
        let nextEffectDate = insulinCounteractionEffects.last?.endDate ?? earliestEffectDate

        if glucoseMomentumEffect == nil {
            updateGroup.enter()
            glucoseStore.getRecentMomentumEffect { (effects) -> Void in
                self.glucoseMomentumEffect = effects
                updateGroup.leave()
            }
        }

        if insulinEffect == nil {
            updateGroup.enter()
            doseStore.getGlucoseEffects(start: nextEffectDate) { (result) -> Void in
                switch result {
                case .failure(let error):
                    self.logger.error(error)
                    self.insulinEffect = nil
                case .success(let effects):
                    self.insulinEffect = effects
                }

                updateGroup.leave()
            }
        }

        _ = updateGroup.wait(timeout: .distantFuture)

        if nextEffectDate < lastGlucoseDate, let insulinEffect = insulinEffect {
            updateGroup.enter()
            self.logger.debug("Fetching counteraction effects after \(nextEffectDate)")
            glucoseStore.getCounteractionEffects(start: nextEffectDate, to: insulinEffect) { (velocities) in
                self.insulinCounteractionEffects.append(contentsOf: velocities)
                self.insulinCounteractionEffects = self.insulinCounteractionEffects.filterDateRange(earliestEffectDate, nil)

                updateGroup.leave()
            }

            _ = updateGroup.wait(timeout: .distantFuture)
        }

        if carbEffect == nil {
            updateGroup.enter()
            carbStore.getGlucoseEffects(
                start: retrospectiveStart,
                effectVelocities: settings.dynamicCarbAbsorptionEnabled ? insulinCounteractionEffects : nil
            ) { (result) -> Void in
                switch result {
                case .failure(let error):
                    self.logger.error(error)
                    self.carbEffect = nil
                case .success(let effects):
                    self.carbEffect = effects
                }

                updateGroup.leave()
            }
        }

        if carbsOnBoard == nil {
            updateGroup.enter()
            carbStore.carbsOnBoard(at: Date(), effectVelocities: settings.dynamicCarbAbsorptionEnabled ? insulinCounteractionEffects : nil) { (result) in
                switch result {
                case .failure:
                    // Failure is expected when there is no carb data
                    self.carbsOnBoard = nil
                case .success(let value):
                    self.carbsOnBoard = value
                }
                updateGroup.leave()
            }
        }

        _ = updateGroup.wait(timeout: .distantFuture)

        if retrospectiveGlucoseDiscrepancies == nil {
            do {
                try updateRetrospectiveGlucoseEffect()
            } catch let error {
                logger.error(error)
            }
        }

        if predictedGlucose == nil {
            do {
                try updatePredictedGlucoseAndRecommendedBasalAndBolus()
            } catch let error {
                logger.error(error)

                throw error
            }
        }
    }

    private func notify(forChange context: LoopUpdateContext) {
        NotificationCenter.default.post(name: .LoopDataUpdated,
            object: self,
            userInfo: [
                type(of: self).LoopUpdateContextKey: context.rawValue
            ]
        )
    }

    /// Computes amount of insulin from boluses that have been issued and not confirmed, and
    /// remaining insulin delivery from temporary basal rate adjustments above scheduled rate
    /// that are still in progress.
    ///
    /// - Returns: The amount of pending insulin, in units
    /// - Throws: LoopError.configurationError
    private func getPendingInsulin() throws -> Double {
        dispatchPrecondition(condition: .onQueue(dataAccessQueue))

        guard let basalRates = basalRateScheduleApplyingOverrideHistory else {
            throw LoopError.configurationError(.basalRateSchedule)
        }

        let pendingTempBasalInsulin: Double
        let date = Date()

        if let lastTempBasal = lastTempBasal, lastTempBasal.endDate > date {
            let normalBasalRate = basalRates.value(at: date)
            let remainingTime = lastTempBasal.endDate.timeIntervalSince(date)
            let remainingUnits = (lastTempBasal.unitsPerHour - normalBasalRate) * remainingTime.hours

            pendingTempBasalInsulin = max(0, remainingUnits)
        } else {
            pendingTempBasalInsulin = 0
        }

        let pendingBolusAmount: Double = lastRequestedBolus?.units ?? 0

        // All outstanding potential insulin delivery
        return pendingTempBasalInsulin + pendingBolusAmount
    }

    /// - Throws: LoopError.missingDataError
    fileprivate func predictGlucose(using inputs: PredictionInputEffect) throws -> [PredictedGlucoseValue] {
        dispatchPrecondition(condition: .onQueue(dataAccessQueue))

        guard let model = insulinModelSettings?.model else {
            throw LoopError.configurationError(.insulinModel)
        }

        guard let glucose = self.glucoseStore.latestGlucose else {
            throw LoopError.missingDataError(.glucose)
        }

        var momentum: [GlucoseEffect] = []
        var effects: [[GlucoseEffect]] = []

        if inputs.contains(.carbs), let carbEffect = self.carbEffect {
            effects.append(carbEffect)
        }

        if inputs.contains(.insulin), let insulinEffect = self.insulinEffect {
            effects.append(insulinEffect)
        }

        if inputs.contains(.momentum), let momentumEffect = self.glucoseMomentumEffect {
            momentum = momentumEffect
        }

        if inputs.contains(.retrospection) {
            effects.append(self.retrospectiveGlucoseEffect)
        }

        var prediction = LoopMath.predictGlucose(startingAt: glucose, momentum: momentum, effects: effects)

        // Dosing requires prediction entries at least as long as the insulin model duration.
        // If our prediction is shorter than that, then extend it here.
        let finalDate = glucose.startDate.addingTimeInterval(model.effectDuration)
        if let last = prediction.last, last.startDate < finalDate {
            prediction.append(PredictedGlucoseValue(startDate: finalDate, quantity: last.quantity))
        }

        return prediction
    }
<<<<<<< HEAD

    /// Generates a correction effect based on how large the discrepancy is between the current glucose and its model predicted value.
=======
    
    /// Generates a correction effect based on how large the discrepancy is between the current glucose and its model predicted value. If integral retrospective correction is enabled, the retrospective correction effect is based on a timeline of past discrepancies.
>>>>>>> d7cbd414
    ///
    /// - Throws: LoopError.missingDataError
    private func updateRetrospectiveGlucoseEffect() throws {
        dispatchPrecondition(condition: .onQueue(dataAccessQueue))

        // Get carb effects, otherwise clear effect and throw error
        guard let carbEffects = self.carbEffect else {
            retrospectiveGlucoseDiscrepancies = nil
            retrospectiveGlucoseEffect = []
            totalRetrospectiveCorrection = nil
            throw LoopError.missingDataError(.carbEffect)
        }
<<<<<<< HEAD

=======
        
>>>>>>> d7cbd414
        // Get most recent glucose, otherwise clear effect and throw error
        guard let glucose = self.glucoseStore.latestGlucose else {
            retrospectiveGlucoseEffect = []
            totalRetrospectiveCorrection = nil
            throw LoopError.missingDataError(.glucose)
        }

        // Get timeline of glucose discrepancies
        retrospectiveGlucoseDiscrepancies = insulinCounteractionEffects.subtracting(carbEffects, withUniformInterval: carbStore.delta)
<<<<<<< HEAD

        // Calculate retrospective correction
        retrospectiveGlucoseEffect = retrospectiveCorrection.computeEffect(
            startingAt: glucose,
            retrospectiveGlucoseDiscrepanciesSummed: retrospectiveGlucoseDiscrepanciesSummed,
            recencyInterval: settings.recencyInterval,
            insulinSensitivitySchedule: insulinSensitivitySchedule,
            basalRateSchedule: basalRateSchedule,
            glucoseCorrectionRangeSchedule: settings.glucoseTargetRangeSchedule,
            retrospectiveCorrectionGroupingInterval: settings.retrospectiveCorrectionGroupingInterval
        )
=======
        
        // Calculate retrospective correction
        if settings.integralRetrospectiveCorrectionEnabled {
            // Integral retrospective correction, if enabled
            retrospectiveGlucoseEffect = integralRC.updateRetrospectiveCorrectionEffect(glucose, retrospectiveGlucoseDiscrepanciesSummed)
            totalRetrospectiveCorrection = integralRC.totalGlucoseCorrectionEffect
        } else {
            // Standard retrospective correction
            retrospectiveGlucoseEffect = standardRC.updateRetrospectiveCorrectionEffect(glucose, retrospectiveGlucoseDiscrepanciesSummed)
            totalRetrospectiveCorrection = standardRC.totalGlucoseCorrectionEffect
        }
>>>>>>> d7cbd414
    }

    /// Runs the glucose prediction on the latest effect data.
    ///
    /// - Throws:
    ///     - LoopError.configurationError
    ///     - LoopError.glucoseTooOld
    ///     - LoopError.missingDataError
    ///     - LoopError.pumpDataTooOld
    private func updatePredictedGlucoseAndRecommendedBasalAndBolus() throws {
        dispatchPrecondition(condition: .onQueue(dataAccessQueue))

        guard let glucose = glucoseStore.latestGlucose else {
            self.predictedGlucose = nil
            throw LoopError.missingDataError(.glucose)
        }

        let pumpStatusDate = doseStore.lastAddedPumpData
        
        let startDate = Date()

        guard startDate.timeIntervalSince(glucose.startDate) <= settings.recencyInterval else {
            self.predictedGlucose = nil
            throw LoopError.glucoseTooOld(date: glucose.startDate)
        }

        guard startDate.timeIntervalSince(pumpStatusDate) <= settings.recencyInterval else {
            self.predictedGlucose = nil
            throw LoopError.pumpDataTooOld(date: pumpStatusDate)
        }

        guard glucoseMomentumEffect != nil else {
            self.predictedGlucose = nil
            throw LoopError.missingDataError(.momentumEffect)
        }

        guard carbEffect != nil else {
            self.predictedGlucose = nil
            throw LoopError.missingDataError(.carbEffect)
        }

        guard insulinEffect != nil else {
            self.predictedGlucose = nil
            throw LoopError.missingDataError(.insulinEffect)
        }

        let predictedGlucose = try predictGlucose(using: settings.enabledEffects)
        self.predictedGlucose = predictedGlucose

        guard
            let maxBasal = settings.maximumBasalRatePerHour,
            let glucoseTargetRange = settings.glucoseTargetRangeScheduleApplyingOverrideIfActive,
            let insulinSensitivity = insulinSensitivityScheduleApplyingOverrideHistory,
            let basalRates = basalRateScheduleApplyingOverrideHistory,
            let maxBolus = settings.maximumBolus,
            let model = insulinModelSettings?.model
        else {
            throw LoopError.configurationError(.generalSettings)
        }
        
        guard lastRequestedBolus == nil
        else {
            // Don't recommend changes if a bolus was just requested.
            // Sending additional pump commands is not going to be
            // successful in any case.
            recommendedBolus = nil
            recommendedTempBasal = nil
            return
        }

        let rateRounder = { (_ rate: Double) in
            return self.delegate?.loopDataManager(self, roundBasalRate: rate) ?? rate
        }
        
        let tempBasal = predictedGlucose.recommendedTempBasal(
            to: glucoseTargetRange,
            suspendThreshold: settings.suspendThreshold?.quantity,
            sensitivity: insulinSensitivity,
            model: model,
            basalRates: basalRates,
            maxBasalRate: maxBasal,
            lastTempBasal: lastTempBasal,
            rateRounder: rateRounder,
            isBasalRateScheduleOverrideActive: settings.scheduleOverride?.isBasalRateScheduleOverriden(at: startDate) == true
        )
        
        if let temp = tempBasal {
            recommendedTempBasal = (recommendation: temp, date: startDate)
        } else {
            recommendedTempBasal = nil
        }

        let pendingInsulin = try self.getPendingInsulin()

        let volumeRounder = { (_ units: Double) in
            return self.delegate?.loopDataManager(self, roundBolusVolume: units) ?? units
        }

        let recommendation = predictedGlucose.recommendedBolus(
            to: glucoseTargetRange,
            suspendThreshold: settings.suspendThreshold?.quantity,
            sensitivity: insulinSensitivity,
            model: model,
            pendingInsulin: pendingInsulin,
            maxBolus: maxBolus,
            volumeRounder: volumeRounder
        )
        recommendedBolus = (recommendation: recommendation, date: startDate)
    }

    /// *This method should only be called from the `dataAccessQueue`*
    private func setRecommendedTempBasal(_ completion: @escaping (_ error: Error?) -> Void) {
        dispatchPrecondition(condition: .onQueue(dataAccessQueue))

        guard let recommendedTempBasal = self.recommendedTempBasal else {
            completion(nil)
            return
        }

        guard abs(recommendedTempBasal.date.timeIntervalSinceNow) < TimeInterval(minutes: 5) else {
            completion(LoopError.recommendationExpired(date: recommendedTempBasal.date))
            return
        }

        delegate?.loopDataManager(self, didRecommendBasalChange: recommendedTempBasal) { (result) in
            self.dataAccessQueue.async {
                switch result {
                case .success(let basal):
                    self.lastTempBasal = basal
                    self.recommendedTempBasal = nil

                    completion(nil)
                case .failure(let error):
                    completion(error)
                }
            }
        }
    }
}

/// Describes retrospective correction interface
protocol RetrospectiveCorrection {
    /// Standard effect duration, nominally set to 60 min
    var standardEffectDuration: TimeInterval { get }
    
    /// Overall retrospective correction effect
    var totalGlucoseCorrectionEffect: HKQuantity? { get }
    
    /**
     Calculates overall correction effect based on timeline of discrepancies, and updates glucoseCorrectionEffect
     
     - Parameters:
        - glucose: Most recent glucose
        - retrospectiveGlucoseDiscrepanciesSummed: Timeline of past discepancies
     
     - Returns:
        - retrospectiveGlucoseEffect: Glucose correction effects
     */
    func updateRetrospectiveCorrectionEffect(_ glucose: GlucoseValue, _ retrospectiveGlucoseDiscrepanciesSummed: [GlucoseChange]?) -> [GlucoseEffect]
}

/// Describes a view into the loop state
protocol LoopState {
    /// The last-calculated carbs on board
    var carbsOnBoard: CarbValue? { get }

    /// An error in the current state of the loop, or one that happened during the last attempt to loop.
    var error: Error? { get }

    /// A timeline of average velocity of glucose change counteracting predicted insulin effects
    var insulinCounteractionEffects: [GlucoseEffectVelocity] { get }

    /// The last set temp basal
    var lastTempBasal: DoseEntry? { get }

    /// The calculated timeline of predicted glucose values
    var predictedGlucose: [PredictedGlucoseValue]? { get }

    /// The recommended temp basal based on predicted glucose
    var recommendedTempBasal: (recommendation: TempBasalRecommendation, date: Date)? { get }

    var recommendedBolus: (recommendation: BolusRecommendation, date: Date)? { get }

    /// The difference in predicted vs actual glucose over a recent period
    var retrospectiveGlucoseDiscrepancies: [GlucoseChange]? { get }

    /// The total corrective glucose effect from retrospective correction
    var totalRetrospectiveCorrection: HKQuantity? { get }

    /// Calculates a new prediction from the current data using the specified effect inputs
    ///
    /// This method is intended for visualization purposes only, not dosing calculation. No validation of input data is done.
    ///
    /// - Parameter inputs: The effect inputs to include
    /// - Returns: An timeline of predicted glucose values
    /// - Throws: LoopError.missingDataError if prediction cannot be computed
    func predictGlucose(using inputs: PredictionInputEffect) throws -> [GlucoseValue]
}


extension LoopDataManager {
    private struct LoopStateView: LoopState {
        private let loopDataManager: LoopDataManager
        private let updateError: Error?

        init(loopDataManager: LoopDataManager, updateError: Error?) {
            self.loopDataManager = loopDataManager
            self.updateError = updateError
        }

        var carbsOnBoard: CarbValue? {
            dispatchPrecondition(condition: .onQueue(loopDataManager.dataAccessQueue))
            return loopDataManager.carbsOnBoard
        }

        var error: Error? {
            dispatchPrecondition(condition: .onQueue(loopDataManager.dataAccessQueue))
            return updateError ?? loopDataManager.lastLoopError
        }

        var insulinCounteractionEffects: [GlucoseEffectVelocity] {
            dispatchPrecondition(condition: .onQueue(loopDataManager.dataAccessQueue))
            return loopDataManager.insulinCounteractionEffects
        }

        var lastTempBasal: DoseEntry? {
            dispatchPrecondition(condition: .onQueue(loopDataManager.dataAccessQueue))
            return loopDataManager.lastTempBasal
        }

        var predictedGlucose: [PredictedGlucoseValue]? {
            dispatchPrecondition(condition: .onQueue(loopDataManager.dataAccessQueue))
            return loopDataManager.predictedGlucose
        }

        var recommendedTempBasal: (recommendation: TempBasalRecommendation, date: Date)? {
            dispatchPrecondition(condition: .onQueue(loopDataManager.dataAccessQueue))
            return loopDataManager.recommendedTempBasal
        }
        
        var recommendedBolus: (recommendation: BolusRecommendation, date: Date)? {
            dispatchPrecondition(condition: .onQueue(loopDataManager.dataAccessQueue))
            return loopDataManager.recommendedBolus
        }

        var retrospectiveGlucoseDiscrepancies: [GlucoseChange]? {
            dispatchPrecondition(condition: .onQueue(loopDataManager.dataAccessQueue))
            return loopDataManager.retrospectiveGlucoseDiscrepanciesSummed
        }

        var totalRetrospectiveCorrection: HKQuantity? {
            dispatchPrecondition(condition: .onQueue(loopDataManager.dataAccessQueue))
            return loopDataManager.retrospectiveCorrection.totalGlucoseCorrectionEffect
        }

        func predictGlucose(using inputs: PredictionInputEffect) throws -> [GlucoseValue] {
            return try loopDataManager.predictGlucose(using: inputs)
        }
    }

    /// Executes a closure with access to the current state of the loop.
    ///
    /// This operation is performed asynchronously and the closure will be executed on an arbitrary background queue.
    ///
    /// - Parameter handler: A closure called when the state is ready
    /// - Parameter manager: The loop manager
    /// - Parameter state: The current state of the manager. This is invalid to access outside of the closure.
    func getLoopState(_ handler: @escaping (_ manager: LoopDataManager, _ state: LoopState) -> Void) {
        dataAccessQueue.async {
            var updateError: Error?

            do {
                try self.update()
            } catch let error {
                updateError = error
            }

            handler(self, LoopStateView(loopDataManager: self, updateError: updateError))
        }
    }
}


extension LoopDataManager {
    /// Generates a diagnostic report about the current state
    ///
    /// This operation is performed asynchronously and the completion will be executed on an arbitrary background queue.
    ///
    /// - parameter completion: A closure called once the report has been generated. The closure takes a single argument of the report string.
    func generateDiagnosticReport(_ completion: @escaping (_ report: String) -> Void) {
        getLoopState { (manager, state) in

            var entries: [String] = [
                "## LoopDataManager",
                "settings: \(String(reflecting: manager.settings))",

                "insulinCounteractionEffects: [",
                "* GlucoseEffectVelocity(start, end, mg/dL/min)",
                manager.insulinCounteractionEffects.reduce(into: "", { (entries, entry) in
                    entries.append("* \(entry.startDate), \(entry.endDate), \(entry.quantity.doubleValue(for: GlucoseEffectVelocity.unit))\n")
                }),
                "]",

                "insulinEffect: [",
                "* GlucoseEffect(start, mg/dL)",
                (manager.insulinEffect ?? []).reduce(into: "", { (entries, entry) in
                    entries.append("* \(entry.startDate), \(entry.quantity.doubleValue(for: .milligramsPerDeciliter))\n")
                }),
                "]",

                "carbEffect: [",
                "* GlucoseEffect(start, mg/dL)",
                (manager.carbEffect ?? []).reduce(into: "", { (entries, entry) in
                    entries.append("* \(entry.startDate), \(entry.quantity.doubleValue(for: .milligramsPerDeciliter))\n")
                }),
                "]",

                "predictedGlucose: [",
                "* PredictedGlucoseValue(start, mg/dL)",
                (state.predictedGlucose ?? []).reduce(into: "", { (entries, entry) in
                    entries.append("* \(entry.startDate), \(entry.quantity.doubleValue(for: .milligramsPerDeciliter))\n")
                }),
                "]",

                "retrospectiveGlucoseDiscrepancies: [",
                "* GlucoseEffect(start, mg/dL)",
                (state.retrospectiveGlucoseDiscrepancies ?? []).reduce(into: "", { (entries, entry) in
                    entries.append("* \(entry.startDate), \(entry.quantity.doubleValue(for: .milligramsPerDeciliter))\n")
                }),
                "]",

                "retrospectiveGlucoseDiscrepanciesSummed: [",
                "* GlucoseChange(start, end, mg/dL)",
                (manager.retrospectiveGlucoseDiscrepanciesSummed ?? []).reduce(into: "", { (entries, entry) in
                    entries.append("* \(entry.startDate), \(entry.endDate), \(entry.quantity.doubleValue(for: .milligramsPerDeciliter))\n")
                }),
                "]",

                "glucoseMomentumEffect: \(manager.glucoseMomentumEffect ?? [])",
                "",
                "retrospectiveGlucoseEffect: \(manager.retrospectiveGlucoseEffect)",
                "",
                "recommendedTempBasal: \(String(describing: state.recommendedTempBasal))",
                "recommendedBolus: \(String(describing: state.recommendedBolus))",
                "lastBolus: \(String(describing: manager.lastRequestedBolus))",
                "lastLoopCompleted: \(String(describing: manager.lastLoopCompleted))",
                "lastTempBasal: \(String(describing: state.lastTempBasal))",
                "carbsOnBoard: \(String(describing: state.carbsOnBoard))",
                "error: \(String(describing: state.error))",
                "",
                "cacheStore: \(String(reflecting: self.glucoseStore.cacheStore))",
                "",
                String(reflecting: self.retrospectiveCorrection),
                "",
            ]

            self.integralRC.generateDiagnosticReport { (report) in
                entries.append(report)
                entries.append("")
            }

            self.glucoseStore.generateDiagnosticReport { (report) in
                entries.append(report)
                entries.append("")

                self.carbStore.generateDiagnosticReport { (report) in
                    entries.append(report)
                    entries.append("")

                    self.doseStore.generateDiagnosticReport { (report) in
                        entries.append(report)
                        entries.append("")

                        completion(entries.joined(separator: "\n"))
                    }
                }
            }
        }
    }
}


extension Notification.Name {
    static let LoopDataUpdated = Notification.Name(rawValue: "com.loudnate.Naterade.notification.LoopDataUpdated")

    static let LoopRunning = Notification.Name(rawValue: "com.loudnate.Naterade.notification.LoopRunning")
}


protocol LoopDataManagerDelegate: class {

    /// Informs the delegate that an immediate basal change is recommended
    ///
    /// - Parameters:
    ///   - manager: The manager
    ///   - basal: The new recommended basal
    ///   - completion: A closure called once on completion
    ///   - result: The enacted basal
    func loopDataManager(_ manager: LoopDataManager, didRecommendBasalChange basal: (recommendation: TempBasalRecommendation, date: Date), completion: @escaping (_ result: Result<DoseEntry>) -> Void) -> Void

    /// Asks the delegate to round a recommended basal rate to a supported rate
    ///
    /// - Parameters:
    ///   - rate: The recommended rate in U/hr
    /// - Returns: a supported rate of delivery in Units/hr. The rate returned should not be larger than the passed in rate.
    func loopDataManager(_ manager: LoopDataManager, roundBasalRate unitsPerHour: Double) -> Double

    /// Asks the delegate to round a recommended bolus volume to a supported volume
    ///
    /// - Parameters:
    ///   - units: The recommended bolus in U
    /// - Returns: a supported bolus volume in U. The volume returned should not be larger than the passed in rate.
    func loopDataManager(_ manager: LoopDataManager, roundBolusVolume units: Double) -> Double
}

extension DoseStore {
    var lastAddedPumpData: Date {
        return max(lastReservoirValue?.startDate ?? .distantPast, lastAddedPumpEvents)
    }
}


private extension TemporaryScheduleOverride {
    func isBasalRateScheduleOverriden(at date: Date) -> Bool {
        guard isActive(at: date), let basalRateMultiplier = settings.basalRateMultiplier else {
            return false
        }
        return abs(basalRateMultiplier - 1.0) >= .ulpOfOne
    }
}<|MERGE_RESOLUTION|>--- conflicted
+++ resolved
@@ -30,11 +30,11 @@
     let glucoseStore: GlucoseStore
 
     weak var delegate: LoopDataManagerDelegate?
-    
+
     private let standardCorrectionEffectDuration = TimeInterval.minutes(60.0)
-    
+
     private let integralRC: IntegralRetrospectiveCorrection
-    
+
     private let standardRC: StandardRetrospectiveCorrection
 
     private let logger: CategoryLogger
@@ -47,7 +47,7 @@
             NotificationCenter.default.removeObserver(observer)
         }
     }
-    
+
     // Make overall retrospective effect available for display to the user
     var totalRetrospectiveCorrection: HKQuantity?
 
@@ -78,9 +78,9 @@
             insulinSensitivitySchedule: insulinSensitivitySchedule,
             overrideHistory: overrideHistory
         )
-        
+
         totalRetrospectiveCorrection = nil
-        
+
         doseStore = DoseStore(
             healthStore: healthStore,
             cacheStore: cacheStore,
@@ -92,16 +92,9 @@
 
         glucoseStore = GlucoseStore(healthStore: healthStore, cacheStore: cacheStore, cacheLength: .hours(24))
 
-<<<<<<< HEAD
         retrospectiveCorrection = settings.enabledRetrospectiveCorrectionAlgorithm
 
         overrideHistory.delegate = self
-=======
-        integralRC = IntegralRetrospectiveCorrection(standardCorrectionEffectDuration)
-        
-        standardRC = StandardRetrospectiveCorrection(standardCorrectionEffectDuration)
-        
->>>>>>> d7cbd414
         cacheStore.delegate = self
 
         // Observe changes
@@ -849,13 +842,8 @@
 
         return prediction
     }
-<<<<<<< HEAD
 
     /// Generates a correction effect based on how large the discrepancy is between the current glucose and its model predicted value.
-=======
-    
-    /// Generates a correction effect based on how large the discrepancy is between the current glucose and its model predicted value. If integral retrospective correction is enabled, the retrospective correction effect is based on a timeline of past discrepancies.
->>>>>>> d7cbd414
     ///
     /// - Throws: LoopError.missingDataError
     private func updateRetrospectiveGlucoseEffect() throws {
@@ -868,11 +856,7 @@
             totalRetrospectiveCorrection = nil
             throw LoopError.missingDataError(.carbEffect)
         }
-<<<<<<< HEAD
-
-=======
-        
->>>>>>> d7cbd414
+
         // Get most recent glucose, otherwise clear effect and throw error
         guard let glucose = self.glucoseStore.latestGlucose else {
             retrospectiveGlucoseEffect = []
@@ -882,7 +866,6 @@
 
         // Get timeline of glucose discrepancies
         retrospectiveGlucoseDiscrepancies = insulinCounteractionEffects.subtracting(carbEffects, withUniformInterval: carbStore.delta)
-<<<<<<< HEAD
 
         // Calculate retrospective correction
         retrospectiveGlucoseEffect = retrospectiveCorrection.computeEffect(
@@ -894,19 +877,6 @@
             glucoseCorrectionRangeSchedule: settings.glucoseTargetRangeSchedule,
             retrospectiveCorrectionGroupingInterval: settings.retrospectiveCorrectionGroupingInterval
         )
-=======
-        
-        // Calculate retrospective correction
-        if settings.integralRetrospectiveCorrectionEnabled {
-            // Integral retrospective correction, if enabled
-            retrospectiveGlucoseEffect = integralRC.updateRetrospectiveCorrectionEffect(glucose, retrospectiveGlucoseDiscrepanciesSummed)
-            totalRetrospectiveCorrection = integralRC.totalGlucoseCorrectionEffect
-        } else {
-            // Standard retrospective correction
-            retrospectiveGlucoseEffect = standardRC.updateRetrospectiveCorrectionEffect(glucose, retrospectiveGlucoseDiscrepanciesSummed)
-            totalRetrospectiveCorrection = standardRC.totalGlucoseCorrectionEffect
-        }
->>>>>>> d7cbd414
     }
 
     /// Runs the glucose prediction on the latest effect data.
@@ -925,7 +895,7 @@
         }
 
         let pumpStatusDate = doseStore.lastAddedPumpData
-        
+
         let startDate = Date()
 
         guard startDate.timeIntervalSince(glucose.startDate) <= settings.recencyInterval else {
@@ -966,7 +936,7 @@
         else {
             throw LoopError.configurationError(.generalSettings)
         }
-        
+
         guard lastRequestedBolus == nil
         else {
             // Don't recommend changes if a bolus was just requested.
@@ -980,7 +950,7 @@
         let rateRounder = { (_ rate: Double) in
             return self.delegate?.loopDataManager(self, roundBasalRate: rate) ?? rate
         }
-        
+
         let tempBasal = predictedGlucose.recommendedTempBasal(
             to: glucoseTargetRange,
             suspendThreshold: settings.suspendThreshold?.quantity,
@@ -992,7 +962,7 @@
             rateRounder: rateRounder,
             isBasalRateScheduleOverrideActive: settings.scheduleOverride?.isBasalRateScheduleOverriden(at: startDate) == true
         )
-        
+
         if let temp = tempBasal {
             recommendedTempBasal = (recommendation: temp, date: startDate)
         } else {
@@ -1051,17 +1021,17 @@
 protocol RetrospectiveCorrection {
     /// Standard effect duration, nominally set to 60 min
     var standardEffectDuration: TimeInterval { get }
-    
+
     /// Overall retrospective correction effect
     var totalGlucoseCorrectionEffect: HKQuantity? { get }
-    
+
     /**
      Calculates overall correction effect based on timeline of discrepancies, and updates glucoseCorrectionEffect
-     
+
      - Parameters:
         - glucose: Most recent glucose
         - retrospectiveGlucoseDiscrepanciesSummed: Timeline of past discepancies
-     
+
      - Returns:
         - retrospectiveGlucoseEffect: Glucose correction effects
      */
@@ -1146,7 +1116,7 @@
             dispatchPrecondition(condition: .onQueue(loopDataManager.dataAccessQueue))
             return loopDataManager.recommendedTempBasal
         }
-        
+
         var recommendedBolus: (recommendation: BolusRecommendation, date: Date)? {
             dispatchPrecondition(condition: .onQueue(loopDataManager.dataAccessQueue))
             return loopDataManager.recommendedBolus
