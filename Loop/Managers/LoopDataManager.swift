--- conflicted
+++ resolved
@@ -216,12 +216,9 @@
     private let lockedBasalDeliveryState: Locked<PumpManagerStatus.BasalDeliveryState?>
 
     fileprivate var lastRequestedBolus: DoseEntry?
-    
-<<<<<<< HEAD
+
+    fileprivate var parameterEstimation: ParameterEstimation?
     private var lastLoopStarted: Date?
-=======
-    fileprivate var parameterEstimation: ParameterEstimation?
->>>>>>> 448881b7
 
     /// The last date at which a loop completed, from prediction to dose (if dosing is enabled)
     var lastLoopCompleted: Date? {
@@ -270,7 +267,7 @@
             backgroundTask = .invalid
         }
     }
-    
+
     private func loopDidComplete(date: Date, duration: TimeInterval) {
         lastLoopCompleted = date
         NotificationManager.clearLoopNotRunningNotifications()
@@ -932,7 +929,7 @@
         }
 
         let pumpStatusDate = doseStore.lastAddedPumpData
-        
+
         let startDate = Date()
 
         guard startDate.timeIntervalSince(glucose.startDate) <= settings.recencyInterval else {
@@ -973,7 +970,7 @@
         else {
             throw LoopError.configurationError(.generalSettings)
         }
-        
+
         guard lastRequestedBolus == nil
         else {
             // Don't recommend changes if a bolus was just requested.
@@ -994,7 +991,7 @@
         } else {
             lastTempBasal = nil
         }
-        
+
         let tempBasal = predictedGlucose.recommendedTempBasal(
             to: glucoseTargetRange,
             suspendThreshold: settings.suspendThreshold?.quantity,
@@ -1006,7 +1003,7 @@
             rateRounder: rateRounder,
             isBasalRateScheduleOverrideActive: settings.scheduleOverride?.isBasalRateScheduleOverriden(at: startDate) == true
         )
-        
+
         if let temp = tempBasal {
             self.logger.default("Current basal state: \(String(describing: basalDeliveryState))")
             self.logger.default("Recommending temp basal: \(temp) at \(startDate)")
@@ -1060,19 +1057,19 @@
             }
         }
     }
-    
+
     /// Collects data over past 24 hours and runs parameter estimation
     /// - Throws:
     ///     - LoopError.missingDataError
     fileprivate func computeParameterEstimates() throws {
         dispatchPrecondition(condition: .onQueue(dataAccessQueue))
         let updateGroup = DispatchGroup()
-        
+
         let startEstimationPeriod  =  Date(timeIntervalSinceNow: .hours(-24))
         let earliestEffectDate = startEstimationPeriod.addingTimeInterval(.hours(-8))
-        
+
         // Collect data for parameter estimation: glucose, insulin effect, basal effect, carb statuses
-        
+
         // Collect blood glucose values
         var historicalGlucose: [GlucoseValue] = []
         var latestGlucoseDate: Date?
@@ -1083,11 +1080,11 @@
             updateGroup.leave()
         }
         _ = updateGroup.wait(timeout: .distantFuture)
-        
+
         guard let endEstimationPeriod = latestGlucoseDate else {
             throw LoopError.missingDataError(.glucose)
         }
-        
+
         // Collect insulin effect time series
         var historicalInsulinEffect: [GlucoseEffect]?
         updateGroup.enter()
@@ -1099,14 +1096,14 @@
             case .success(let effects):
                 historicalInsulinEffect = effects.filterDateRange(earliestEffectDate, endEstimationPeriod)
             }
-            
+
             updateGroup.leave()
         }
         _ = updateGroup.wait(timeout: .distantFuture)
-        
+
         // Collect effects of suspending insulin delivery
         let historicalBasalEffect = updateBasalEffect(startDate: earliestEffectDate, endDate: endEstimationPeriod)
-        
+
         // Collect carb statuses based on dynamic carb absorption algorithm
         var carbStatuses: [CarbStatus<StoredCarbEntry>] = []
         updateGroup.enter()
@@ -1117,23 +1114,23 @@
             case .failure(let error):
                 self.logger.error(error)
             }
-            
+
             updateGroup.leave()
         }
         _ = updateGroup.wait(timeout: .distantFuture)
-        
+
         // ensure that carb statuses are sorted in chronological order
         let carbStatusesSorted = carbStatuses.sorted(by: { $0.startDate < $1.startDate })
-        
+
         // instantiate parameterEstimation and compute parameter estimates
         self.parameterEstimation = ParameterEstimation(startDate: startEstimationPeriod, endDate: endEstimationPeriod, glucose: historicalGlucose, insulinEffect: historicalInsulinEffect, basalEffect: historicalBasalEffect, carbStatuses: carbStatusesSorted)
         self.parameterEstimation?.update()
-        
-    }
-    
+
+    }
+
     /// Generates glucose effect of suspending insulin delivery over a period of time
     private func updateBasalEffect(startDate: Date, endDate: Date) -> [GlucoseEffect] {
-        
+
         var basalEffect: [GlucoseEffect] = []
         // Get settings, otherwise clear effect and throw error
         guard
@@ -1143,9 +1140,9 @@
             else {
                 return(basalEffect)
         }
-        
+
         let insulinActionDuration = insulinModel.effectDuration
-        
+
         // use LoopKit method tempBasalGlucoseEffects to generate zero temp effects
         let startZeroTempDose = startDate.addingTimeInterval(-insulinActionDuration)
         let endZeroTempDose = endDate
@@ -1153,7 +1150,7 @@
         basalEffect = zeroTemp.tempBasalGlucoseEffects(insulinModel: insulinModel, insulinSensitivity: insulinSensitivity, basalRateSchedule: basalRateSchedule).filterDateRange(startDate, endDate)
         return(basalEffect)
     }
-    
+
 }
 
 
@@ -1230,7 +1227,7 @@
             }
             return loopDataManager.recommendedTempBasal
         }
-        
+
         var recommendedBolus: (recommendation: BolusRecommendation, date: Date)? {
             dispatchPrecondition(condition: .onQueue(loopDataManager.dataAccessQueue))
             guard loopDataManager.lastRequestedBolus == nil else {
@@ -1275,7 +1272,7 @@
             handler(self, LoopStateView(loopDataManager: self, updateError: updateError))
         }
     }
-    
+
     /// Executes a closure with access to the current state of Parameter Estimation
     ///
     /// This operation is performed asynchronously and the closure will be executed on an arbitrary background queue.
@@ -1286,23 +1283,23 @@
     func getParameterEstimationState(_ handler: @escaping (_ manager: LoopDataManager, _ state: LoopState) -> Void) {
         dataAccessQueue.async {
             var updateError: Error?
-            
+
             do {
                 try self.update()
             } catch let error {
                 updateError = error
             }
-            
+
             do {
                 try self.computeParameterEstimates()
             } catch let error {
                 updateError = error
             }
-            
+
             handler(self, LoopStateView(loopDataManager: self, updateError: updateError))
         }
     }
-    
+
 }
 
 
@@ -1395,7 +1392,7 @@
             }
         }
     }
-    
+
     /// Generates a parameter estimation report
     ///
     /// This operation is performed asynchronously and the completion will be executed on an arbitrary background queue.
@@ -1403,18 +1400,18 @@
     /// - parameter completion: A closure called once the report has been generated. The closure takes a single argument of the report string.
     func generateParameterEstimationReport(_ completion: @escaping (_ report: String) -> Void) {
         getParameterEstimationState { (manager, state) in
-            
+
             var entries: [String] = []
-            
+
             self.parameterEstimation?.generateReport { (report) in
                 entries.append(report)
                 entries.append("")
             }
             completion(entries.joined(separator: "\n"))
-            
-        }
-    }
-    
+
+        }
+    }
+
 }
 
 
