--- conflicted
+++ resolved
@@ -114,12 +114,8 @@
                     glucoseTargetRangeSchedule: glucoseTargetRangeSchedule,
                     maximumBasalRatePerHour: maximumBasalRatePerHour,
                     maximumBolus: maximumBolus,
-<<<<<<< HEAD
-                    suspendThreshold: suspendThreshold
-=======
                     suspendThreshold: suspendThreshold,
                     integralRetrospectiveCorrectionEnabled: bool(forKey: "com.loopkit.Loop.IntegralRetrospectiveCorrectionEnabled")
->>>>>>> d7cbd414
                 )
                 self.loopSettings = settings
 
